package com.revolsys.geometry.model;

import java.util.Collections;
import java.util.HashSet;
import java.util.Iterator;
import java.util.List;
import java.util.Set;

import com.revolsys.geometry.algorithm.NotRepresentableException;
import com.revolsys.geometry.model.coordinates.LineSegmentUtil;
import com.revolsys.geometry.model.impl.Circle;
import com.revolsys.geometry.model.impl.PointDoubleXY;
import com.revolsys.geometry.model.impl.TriangleLinearRing;
import com.revolsys.geometry.model.segment.LineSegment;
import com.revolsys.geometry.model.segment.LineSegmentDoubleGF;
import com.revolsys.geometry.util.Triangles;
import com.revolsys.util.MathUtil;

public interface Triangle extends Polygon {
  static void addIntersection(final GeometryFactory geometryFactory, final Set<Point> coordinates,
    final Point line1Start, final Point line1End, final Point line2Start, final Point line2End) {
    final LineString intersections = LineSegmentUtil.getIntersection(geometryFactory, line1Start,
      line1End, line2Start, line2End);
    for (int i = 0; i < intersections.getVertexCount(); i++) {
      final Point point = intersections.getPoint(i);
      coordinates.add(point);
    }
  }

  static boolean containsPoint(final double x1, final double y1, final double x2, final double y2,
    final double x3, final double y3, final double x, final double y) {
    final double y2y3 = y2 - y3;
    final double xx3 = x - x3;
    final double x3x2 = x3 - x2;
    final double yy3 = y - y3;
    final double x1x3 = x1 - x3;
    final double y1y3 = y1 - y3;
    final double a = (y2y3 * xx3 + x3x2 * yy3) / (y2y3 * x1x3 + x3x2 * y1y3);
    if (0 <= a && a <= 1) {
      final double y3y1 = y3 - y1;
      final double b = (y3y1 * xx3 + x1x3 * yy3) / (y2y3 * x1x3 + x3x2 * y1y3);
      if (0 <= b && b <= 1) {
        final double c = 1 - a - b;
        if (0 <= c && c <= 1) {
          return true;
        }
      }
    }
    return false;
  }

  static boolean containsPoint(final double scale, final double x1, final double y1,
    final double x2, final double y2, final double x3, final double y3, final double x,
    final double y) {
    final double y2y3 = y2 - y3;
    final double xx3 = x - x3;
    final double x3x2 = x3 - x2;
    final double yy3 = y - y3;
    final double x1x3 = x1 - x3;
    final double y1y3 = y1 - y3;
    final double a = (y2y3 * xx3 + x3x2 * yy3) / (y2y3 * x1x3 + x3x2 * y1y3);
    if (0 <= a && a <= 1) {
      final double y3y1 = y3 - y1;
      final double b = (y3y1 * xx3 + x1x3 * yy3) / (y2y3 * x1x3 + x3x2 * y1y3);
      if (0 <= b && b <= 1) {
        final double c = Math.round((1 - a - b) * scale) / scale;
        if (0 <= c && c <= 1) {
          return true;
        }
      }
    }
    return false;
  }

  static boolean containsPoint(final int x1, final int y1, final int x2, final int y2, final int x3,
    final int y3, final int x, final int y) {
    final long y2y3 = y2 - y3;
    final long xx3 = x - x3;
    final long x3x2 = x3 - x2;
    final long yy3 = y - y3;
    final long x1x3 = x1 - x3;
    final long y1y3 = y1 - y3;
    final long a = (y2y3 * xx3 + x3x2 * yy3) / (y2y3 * x1x3 + x3x2 * y1y3);
    if (0 <= a && a <= 1) {
      final long y3y1 = y3 - y1;
      final long b = (y3y1 * xx3 + x1x3 * yy3) / (y2y3 * x1x3 + x3x2 * y1y3);
      if (0 <= b && b <= 1) {
        final long c = 1 - a - b;
        if (0 <= c && c <= 1) {
          return true;
        }
      }
    }
    return false;
  }

  static double[] getCircumcentreCoordinates(final double x1, final double y1, final double x2,
    final double y2, final double x3, final double y3) {
    final double x1MinusX3 = x1 - x3;
    final double x1PlusX3 = x1 + x3;
    final double x2MinusX3 = x2 - x3;
    final double x2PlusX3 = x2 + x3;
    final double y1MinusY3 = y1 - y3;
    final double y1PlusY3 = y1 + y3;
    final double y2MinusY3 = y2 - y3;
    final double y2PlusY3 = y2 + y3;
    final double d = (x1MinusX3 * y2MinusY3 - x2MinusX3 * y1MinusY3) * 2;
    final double x1MinusX3TimesX1PlusX3 = x1MinusX3 * x1PlusX3;
    final double y1MinusY3TimesY1PlusY3 = y1MinusY3 * y1PlusY3;
    final double x2MinusX3TimesX2PlusX3 = x2MinusX3 * x2PlusX3;
    final double y2MinusY3Times2PlusY3 = y2MinusY3 * y2PlusY3;
    final double x1MinusX3TimesX1PlusX3Plus1MinusY3TimesY1PlusY3 = x1MinusX3TimesX1PlusX3
      + y1MinusY3TimesY1PlusY3;
    final double x2MinusX3TimesX2PlusX3PlusY2MinusY3Times2PlusY3 = x2MinusX3TimesX2PlusX3
      + y2MinusY3Times2PlusY3;
    final double centreX = (x1MinusX3TimesX1PlusX3Plus1MinusY3TimesY1PlusY3 * y2MinusY3
      - x2MinusX3TimesX2PlusX3PlusY2MinusY3Times2PlusY3 * y1MinusY3) / d;
    final double centreY = (x2MinusX3TimesX2PlusX3PlusY2MinusY3Times2PlusY3 * x1MinusX3
      - x1MinusX3TimesX1PlusX3Plus1MinusY3TimesY1PlusY3 * x2MinusX3) / d;
    if (Double.isFinite(centreX) && Double.isFinite(centreY)) {
      return new double[] {
        centreX, centreY
      };
    } else {
      throw new NotRepresentableException("Cannot get circumcentre for TRIANGLE(" + x1 + "," + y1
        + " " + x2 + "," + y2 + " " + x3 + "," + y3 + ")");
    }
  }

  static Point getCircumcentrePoint(final GeometryFactory geometryFactory, final double x1,
    final double y1, final double x2, final double y2, final double x3, final double y3) {
    final double[] circumcentreCoordinates = getCircumcentreCoordinates(x1, y1, x2, y2, x3, y3);
    return geometryFactory.point(circumcentreCoordinates);
  }

  static double getCircumcircleRadius(final double centreX, final double centreY, final double x3,
    final double y3) {
    return MathUtil.distance(centreX, centreY, x3, y3);
    // final double xDistanceSquared = (x3 - centreX) * (x3 - centreX);
    // final double yDistanceSquared = (y3 - centreY) * (y3 - centreY);
    // final double radiusSquared = xDistanceSquared + yDistanceSquared;
    // return Math.sqrt(radiusSquared);
  }

  static double getElevation(//
    final double x1, final double y1, double z1, //
    final double x2, final double y2, double z2, //
    final double x3, final double y3, double z3, //
    final double x, final double y) {
    final boolean finite1 = Double.isFinite(z1);
    final boolean finite2 = Double.isFinite(z2);
    final boolean finite3 = Double.isFinite(z3);
    if (finite1) {
      if (finite2) {
        if (finite3) {
        } else {
          z3 = (z1 + z2) / 2;
        }
      } else {
        if (finite3) {
          z2 = (z1 + z3) / 2;
        } else {
          return z1;
        }
      }
    } else {
      if (finite2) {
        if (finite3) {
          z1 = (z2 + z3) / 2;
        } else {
          return z2;
        }
      } else {
        if (finite3) {
          return z3;
        } else {
          return Double.NaN;
        }
      }
    }
    if (x == x1 && y == y1) {
      return z1;
    } else if (x == x2 && y == y2) {
      return z2;
    } else if (x == x3 && y == y3) {
      return z3;
    } else if (z1 == z2 && z2 == z3) {
      return z1;
    }

    // https://en.wikipedia.org/wiki/Barycentric_coordinate_system
    // http://www.alecjacobson.com/weblog/?p=1596

    final double invDET = 1. / ((y2 - y3) * (x1 - x3) + (x3 - x2) * (y1 - y3));

    final double l1 = ((y2 - y3) * (x - x3) + (x3 - x2) * (y - y3)) * invDET;
    final double l2 = ((y3 - y1) * (x - x3) + (x1 - x3) * (y - y3)) * invDET;
    final double l3 = 1. - l1 - l2;
    final double z = l1 * z1 + l2 * z2 + l3 * z3;
    return z;
  }

  static int getElevation(//
    final int x1, final int y1, int z1, //
    final int x2, final int y2, int z2, //
    final int x3, final int y3, int z3, //
    final int x, final int y) {
    final boolean finite1 = z1 != Integer.MIN_VALUE;
    final boolean finite2 = z2 != Integer.MIN_VALUE;
    final boolean finite3 = z3 != Integer.MIN_VALUE;
    if (finite1) {
      if (finite2) {
        if (finite3) {
        } else {
          z3 = (z1 + z2) / 2;
        }
      } else {
        if (finite3) {
          z2 = (z1 + z3) / 2;
        } else {
          return z1;
        }
      }
    } else {
      if (finite2) {
        if (finite3) {
          z1 = (z2 + z3) / 2;
        } else {
          return z2;
        }
      } else {
        if (finite3) {
          return z3;
        } else {
          return Integer.MIN_VALUE;
        }
      }
    }
    if (x == x1 && y == y1) {
      return z1;
    } else if (x == x2 && y == y2) {
      return z2;
    } else if (x == x3 && y == y3) {
      return z3;
    } else if (z1 == z2 && z2 == z3) {
      return z1;
    }

    // https://en.wikipedia.org/wiki/Barycentric_coordinate_system
    // http://www.alecjacobson.com/weblog/?p=1596

    final double invDET = 1. / ((y2 - y3) * (x1 - x3) + (x3 - x2) * (y1 - y3));

    final double l1 = ((y2 - y3) * (x - x3) + (x3 - x2) * (y - y3)) * invDET;
    final double l2 = ((y3 - y1) * (x - x3) + (x1 - x3) * (y - y3)) * invDET;
    final double l3 = 1. - l1 - l2;
    final double z = l1 * z1 + l2 * z2 + l3 * z3;
    return (int)z;
  }

  default boolean circumcircleContains(final double x, final double y) {
    final double x1 = getCoordinate(0, X);
    final double y1 = getCoordinate(0, Y);

    final double x2 = getCoordinate(1, X);
    final double y2 = getCoordinate(1, Y);

    final double x3 = getCoordinate(2, X);
    final double y3 = getCoordinate(2, Y);
    try {
      final double[] centre = getCircumcentreCoordinates(x1, y1, x2, y2, x3, y3);
      final double centreX = centre[X];
      final double centreY = centre[Y];

      final double circumcircleRadius = getCircumcircleRadius(centreX, centreY, x3, y3);
      final double distanceFromCentre = MathUtil.distance(centreX, centreY, x, y);
      return distanceFromCentre < circumcircleRadius + 0.0001;

    } catch (final NotRepresentableException e) {
      return getBoundingBox().covers(x, y);
    }
  }

  @Override
  default boolean contains(final double x, final double y) {
    return containsPoint(x, y);
  }

  default boolean containsPoint(final double x, final double y) {
    final double x1 = getX(0);
    final double y1 = getY(0);

    final double x2 = getX(1);
    final double y2 = getY(1);

    final double x3 = getX(2);
    final double y3 = getY(2);

    return containsPoint(x1, y1, x2, y2, x3, y3, x, y);
  }

  /**
   * Returns true if the point lies inside or on the edge of the Triangle.
   *
   * @return True if the point lies inside or on the edge of the Triangle.
   */
  default boolean containsPoint(final Point point) {
    final double x = point.getX();
    final double y = point.getY();

    return containsPoint(x, y);
  }

  default boolean equals(final Triangle triangle) {
    final HashSet<Point> coords = new HashSet<>();
    coords.add(triangle.getP0());
    coords.add(triangle.getP1());
    coords.add(triangle.getP2());
    coords.add(getP0());
    coords.add(getP1());
    coords.add(getP2());
    return coords.size() == 3;
  }

  default boolean equalsVertex2d(final int vertexIndex, final double x, final double y) {
    final double x1 = getX(vertexIndex);
    if (x1 == x) {
      final double y1 = getY(vertexIndex);
      if (y1 == y) {
        return true;
      }
    }
    return false;
  }

  /**
   * Computes the 2D area of this triangle. The area value is always
   * non-negative.
   *
   * @return the area of this triangle
   *
   * @see #signedArea()
   */
  @Override
  default double getArea() {
    final double x1 = getX(0);
    final double y1 = getY(0);
    final double x2 = getX(1);
    final double y2 = getY(1);
    final double x3 = getX(2);
    final double y3 = getY(2);
    return Triangles.area(x1, y1, x2, y2, x3, y3);
  }

  /**
   * Computes the 3D area of this triangle. The value computed is always
   * non-negative.
   *
   * @return the 3D area of this triangle
   */
  default double getArea3D() {
    final double x1 = getX(0);
    final double y1 = getY(0);
    final double z1 = getZ(0);
    final double x2 = getX(1);
    final double y2 = getY(1);
    final double z2 = getZ(2);
    final double x3 = getX(2);
    final double y3 = getY(2);
    final double z3 = getZ(2);
    return Triangles.area3D(x1, y1, z1, x2, y2, z2, x3, y3, z3);
  }

  @Override
  default int getAxisCount() {
    return 3;
  }

  default Point getCircumcentre() {
    final double x1 = getCoordinate(0, X);
    final double y1 = getCoordinate(0, Y);

    final double x2 = getCoordinate(1, X);
    final double y2 = getCoordinate(1, Y);

    final double x3 = getCoordinate(2, X);
    final double y3 = getCoordinate(2, Y);

    final GeometryFactory geometryFactory = getGeometryFactory();
    return getCircumcentrePoint(geometryFactory, x1, y1, x2, y2, x3, y3);
  }

  /**
   * Computes the circumcircle of a triangle. The circumcircle is the smallest
   * circle which encloses the triangle.
   *
<<<<<<< HEAD
   * @param a
   *          a vertx of the triangle
   * @param b
   *          a vertx of the triangle
   * @param c
   *          a vertx of the triangle
   * @return the circumcentre of the triangle
   */
  /*
   * // original non-robust algorithm public static Coordinate circumcentre(Point a, Point b, Point
   * c) { // compute the perpendicular bisector of chord ab HCoordinate cab =
   * perpendicularBisector(a, b); // compute the perpendicular bisector of chord bc HCoordinate cbc
   * = perpendicularBisector(b, c); // compute the intersection of the bisectors (circle radii)
   * HCoordinate hcc = new HCoordinate(cab, cbc); Point cc = null; try { cc = new
   * Coordinate(hcc.getX(), hcc.getY()); } catch (NotRepresentableException ex) { // MD - not sure
   * what we can do to prevent this (robustness problem) // Idea - can we condition which edges we
   * choose? throw new IllegalStateException(ex.getMessage()); } //System.out.println( "Acc = " +
   * a.distance(cc) + ", Bcc = " + b.distance(cc) + ", Ccc = " + c.distance(cc) ); return cc; }
=======
   * @return The circumcircle of the triangle.
>>>>>>> 30c4a9ea
   */
  default Circle getCircumcircle() {
    final double x1 = getCoordinate(0, X);
    final double y1 = getCoordinate(0, Y);

    final double x2 = getCoordinate(1, X);
    final double y2 = getCoordinate(1, Y);

    final double x3 = getCoordinate(2, X);
    final double y3 = getCoordinate(2, Y);
    final GeometryFactory geometryFactory = getGeometryFactory();
    final Point centre = getCircumcentrePoint(geometryFactory, x1, y1, x2, y2, x3, y3);
    final double centreX = centre.getX();
    final double centreY = centre.getY();

    final double circumcircleRadius = getCircumcircleRadius(centreX, centreY, x3, y3);
    return new Circle(centre, circumcircleRadius);
  }

  default BoundingBox getCircumcircleBoundingBox() {
    final double x1 = getCoordinate(0, X);
    final double y1 = getCoordinate(0, Y);

    final double x2 = getCoordinate(1, X);
    final double y2 = getCoordinate(1, Y);

    final double x3 = getCoordinate(2, X);
    final double y3 = getCoordinate(2, Y);
    try {
      final double[] centre = getCircumcentreCoordinates(x1, y1, x2, y2, x3, y3);
      final double centreX = centre[X];
      final double centreY = centre[Y];

      final double radius = getCircumcircleRadius(centreX, centreY, x3, y3);
      if (Double.isFinite(radius)) {
        final double minX = centreX - radius;
        final double minY = centreY - radius;
        final double maxX = centreX + radius;
        final double maxY = centreY + radius;
        final GeometryFactory geometryFactory = getGeometryFactory();
        final double[] bounds = {
          minX, minY, maxX, maxY
        };
        return geometryFactory.newBoundingBox(2, bounds);
      } else {
        return getBoundingBox();
      }
    } catch (final NotRepresentableException e) {
      return getBoundingBox();
    }
  }

  default double getCircumcircleRadius() {
    final double x1 = getCoordinate(0, X);
    final double y1 = getCoordinate(0, Y);

    final double x2 = getCoordinate(1, X);
    final double y2 = getCoordinate(1, Y);

    final double x3 = getCoordinate(2, X);
    final double y3 = getCoordinate(2, Y);
    try {
      final double[] centre = getCircumcentreCoordinates(x1, y1, x2, y2, x3, y3);
      final double centreX = centre[X];
      final double centreY = centre[Y];

      final double circumcircleRadius = getCircumcircleRadius(centreX, centreY, x3, y3);
      return circumcircleRadius;
    } catch (final NotRepresentableException e) {
      return Double.NaN;
    }
  }

  double getCoordinate(int vertexIndex, int axisIndex);

  @Override
  default double getCoordinate(final int ringIndex, final int vertexIndex, final int axisIndex) {
    if (ringIndex == 0) {
      return getCoordinate(vertexIndex, axisIndex);
    } else {
      return Double.NaN;
    }
  }

  double[] getCoordinates();

  default double getElevation(final double x, final double y) {
    final double x1 = getX(0);
    final double y1 = getY(0);
    final double z1 = getZ(0);
    final double x2 = getX(1);
    final double y2 = getY(1);
    final double z2 = getZ(1);
    final double x3 = getX(2);
    final double y3 = getY(2);
    final double z3 = getZ(2);
    return getElevation(x1, y1, z1, x2, y2, z2, x3, y3, z3, x, y);
  }

  @Override
  default GeometryFactory getGeometryFactory() {
    final int axisCount = getAxisCount();
    return GeometryFactory.floating(0, axisCount);
  }

  default Point getInCentre() {
    final double x1 = getCoordinate(0, X);
    final double y1 = getCoordinate(0, Y);

    final double x2 = getCoordinate(1, X);
    final double y2 = getCoordinate(1, Y);

    final double x3 = getCoordinate(2, X);
    final double y3 = getCoordinate(2, Y);

    final double len0 = MathUtil.distance(x2, y2, x3, y3);
    final double len1 = MathUtil.distance(x1, y1, x3, y3);
    final double len2 = MathUtil.distance(x1, y1, x2, y2);
    final double circum = len0 + len1 + len2;

    final double inCentreX = (len0 * x1 + len1 * x2 + len2 * x3) / circum;
    final double inCentreY = (len0 * y1 + len1 * y2 + len2 * y3) / circum;
    return new PointDoubleXY(inCentreX, inCentreY);
  }

  default double getM(final int vertexIndex) {
    return getCoordinate(vertexIndex, M);
  }

  default Point getP0() {
    return getPoint(0);
  }

  default Point getP1() {
    return getPoint(1);
  }

  default Point getP2() {
    return getPoint(2);
  }

  default Point getPoint(int vertexIndex) {
    while (vertexIndex < 0) {
      vertexIndex += getVertexCount();
    }
    if (vertexIndex > getVertexCount()) {
      return null;
    } else {
      final int axisCount = getAxisCount();
      final double[] coordinates = new double[axisCount];
      for (int axisIndex = 0; axisIndex < axisCount; axisIndex++) {
        coordinates[axisIndex] = getCoordinate(vertexIndex, axisIndex);
      }
      final GeometryFactory geometryFactory = getGeometryFactory();
      return geometryFactory.point(coordinates);
    }
  }

  @Override
  default LinearRing getRing(final int ringIndex) {
    if (ringIndex == 0) {
      return new TriangleLinearRing(this);
    } else {
      return null;
    }
  }

  @Override
  default int getRingCount() {
    return 1;
  }

  @Override
  default List<LinearRing> getRings() {
    return Collections.singletonList(new TriangleLinearRing(this));
  }

  @Override
  default int getVertexCount() {
    return 4;
  }

  default double getX(final int vertexIndex) {
    return getCoordinate(vertexIndex, X);
  }

  default double getY(final int vertexIndex) {
    return getCoordinate(vertexIndex, Y);
  }

  default double getZ(final int vertexIndex) {
    return getCoordinate(vertexIndex, Z);
  }

  default LineSegment intersection(final GeometryFactory geometryFactory, final LineSegment line) {
    final Point lc0 = line.getPoint(0);
    final Point lc1 = line.getPoint(1);
    final boolean lc0Contains = containsPoint(lc0);
    final boolean lc1Contains = containsPoint(lc1);
    if (lc0Contains && lc1Contains) {
      return line;
    } else {
      final Set<Point> coordinates = new HashSet<>();
      addIntersection(geometryFactory, coordinates, lc0, lc1, getP0(), getP1());
      addIntersection(geometryFactory, coordinates, lc0, lc1, getP1(), getP2());
      addIntersection(geometryFactory, coordinates, lc0, lc1, getP2(), getP0());

      final Iterator<Point> coordIterator = coordinates.iterator();
      if (coordIterator.hasNext()) {
        final Point c1 = coordIterator.next();
        if (coordIterator.hasNext()) {
          final Point c2 = coordIterator.next();
          if (coordIterator.hasNext()) {
            // TODO Too many intersect
          }
          return new LineSegmentDoubleGF(c1, c2);
        } else {
          return new LineSegmentDoubleGF(c1, c1);
        }
      } else {
        return null;
      }
    }
  }

  default boolean intersectsCircumCircle(final Point point) {
    final double x = point.getX();
    final double y = point.getY();
    return circumcircleContains(x, y);
  }

  @Override
  default boolean isEmpty() {
    return false;
  }

}<|MERGE_RESOLUTION|>--- conflicted
+++ resolved
@@ -394,28 +394,7 @@
    * Computes the circumcircle of a triangle. The circumcircle is the smallest
    * circle which encloses the triangle.
    *
-<<<<<<< HEAD
-   * @param a
-   *          a vertx of the triangle
-   * @param b
-   *          a vertx of the triangle
-   * @param c
-   *          a vertx of the triangle
-   * @return the circumcentre of the triangle
-   */
-  /*
-   * // original non-robust algorithm public static Coordinate circumcentre(Point a, Point b, Point
-   * c) { // compute the perpendicular bisector of chord ab HCoordinate cab =
-   * perpendicularBisector(a, b); // compute the perpendicular bisector of chord bc HCoordinate cbc
-   * = perpendicularBisector(b, c); // compute the intersection of the bisectors (circle radii)
-   * HCoordinate hcc = new HCoordinate(cab, cbc); Point cc = null; try { cc = new
-   * Coordinate(hcc.getX(), hcc.getY()); } catch (NotRepresentableException ex) { // MD - not sure
-   * what we can do to prevent this (robustness problem) // Idea - can we condition which edges we
-   * choose? throw new IllegalStateException(ex.getMessage()); } //System.out.println( "Acc = " +
-   * a.distance(cc) + ", Bcc = " + b.distance(cc) + ", Ccc = " + c.distance(cc) ); return cc; }
-=======
    * @return The circumcircle of the triangle.
->>>>>>> 30c4a9ea
    */
   default Circle getCircumcircle() {
     final double x1 = getCoordinate(0, X);
