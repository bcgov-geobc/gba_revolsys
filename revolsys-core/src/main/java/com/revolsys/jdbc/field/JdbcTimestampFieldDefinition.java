--- conflicted
+++ resolved
@@ -28,17 +28,11 @@
   }
 
   @Override
-<<<<<<< HEAD
   public Object getValueFromResultSet(final RecordDefinition recordDefinition,
     final ResultSet resultSet, final ColumnIndexes indexes, final boolean internStrings)
     throws SQLException {
     final int index = indexes.incrementAndGet();
-    final Timestamp timestamp = resultSet.getTimestamp(index);
-=======
-  public Object getValueFromResultSet(final ResultSet resultSet, final int columnIndex,
-    final boolean internStrings) throws SQLException {
-    final var timestamp = resultSet.getTimestamp(columnIndex);
->>>>>>> b9340dde
+    final var timestamp = resultSet.getTimestamp(index);
     if (timestamp == null) {
       return null;
     } else {
@@ -52,12 +46,7 @@
     if (Property.isEmpty(value)) {
       final int sqlType = getSqlType();
       statement.setNull(parameterIndex, sqlType);
-    } else if (value instanceof Timestamp) {
-<<<<<<< HEAD
-      final Timestamp timestamp = (Timestamp)value;
-=======
-      final var timestamp = (Timestamp)value;
->>>>>>> b9340dde
+    } else if (value instanceof final Timestamp timestamp) {
       statement.setTimestamp(parameterIndex, timestamp);
     } else {
       final Timestamp timestamp = Dates.getTimestamp(value);
