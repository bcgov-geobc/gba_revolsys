package com.revolsys.swing.map.layer.record;

import java.awt.BorderLayout;
import java.awt.Component;
import java.awt.Dimension;
import java.awt.Window;
import java.awt.datatransfer.DataFlavor;
import java.awt.event.WindowAdapter;
import java.awt.event.WindowEvent;
import java.beans.PropertyChangeEvent;
import java.io.File;
import java.util.ArrayList;
import java.util.Arrays;
import java.util.Collection;
import java.util.Collections;
import java.util.Comparator;
import java.util.HashMap;
import java.util.HashSet;
import java.util.Iterator;
import java.util.LinkedHashMap;
import java.util.LinkedHashSet;
import java.util.LinkedList;
import java.util.List;
import java.util.ListIterator;
import java.util.Map;
import java.util.Map.Entry;
import java.util.Set;
import java.util.TreeSet;
import java.util.concurrent.CancellationException;
import java.util.function.Consumer;
import java.util.function.Predicate;

import javax.swing.Icon;
import javax.swing.JComponent;
import javax.swing.JFileChooser;
import javax.swing.JOptionPane;
import javax.swing.JScrollPane;
import javax.swing.undo.UndoableEdit;

import org.springframework.expression.EvaluationContext;
import org.springframework.expression.Expression;
import org.springframework.expression.spel.standard.SpelExpressionParser;
import org.springframework.expression.spel.support.StandardEvaluationContext;

import com.revolsys.collection.list.Lists;
import com.revolsys.collection.map.MapEx;
import com.revolsys.collection.map.Maps;
import com.revolsys.collection.set.Sets;
import com.revolsys.datatype.DataType;
import com.revolsys.datatype.DataTypes;
import com.revolsys.geometry.cs.CoordinateSystem;
import com.revolsys.geometry.model.BoundingBox;
import com.revolsys.geometry.model.Geometry;
import com.revolsys.geometry.model.GeometryFactory;
import com.revolsys.geometry.model.LineString;
import com.revolsys.geometry.model.Point;
import com.revolsys.geometry.util.BoundingBoxUtil;
import com.revolsys.identifier.Identifier;
import com.revolsys.io.BaseCloseable;
import com.revolsys.io.FileUtil;
import com.revolsys.io.IoFactory;
import com.revolsys.io.PathName;
import com.revolsys.io.file.FileNameExtensionFilter;
import com.revolsys.io.map.MapObjectFactory;
import com.revolsys.logging.Logs;
import com.revolsys.record.ArrayRecord;
import com.revolsys.record.Record;
import com.revolsys.record.RecordFactory;
import com.revolsys.record.RecordState;
import com.revolsys.record.Records;
import com.revolsys.record.code.CodeTable;
import com.revolsys.record.io.ListRecordReader;
import com.revolsys.record.io.RecordIo;
import com.revolsys.record.io.RecordReader;
import com.revolsys.record.io.RecordWriter;
import com.revolsys.record.io.RecordWriterFactory;
import com.revolsys.record.property.DirectionalFields;
import com.revolsys.record.query.Condition;
import com.revolsys.record.query.Q;
import com.revolsys.record.query.Query;
import com.revolsys.record.query.QueryValue;
import com.revolsys.record.schema.FieldDefinition;
import com.revolsys.record.schema.RecordDefinition;
import com.revolsys.record.schema.RecordDefinitionProxy;
import com.revolsys.spring.resource.ByteArrayResource;
import com.revolsys.spring.resource.Resource;
import com.revolsys.swing.Borders;
import com.revolsys.swing.Icons;
import com.revolsys.swing.SwingUtil;
import com.revolsys.swing.action.enablecheck.EnableCheck;
import com.revolsys.swing.component.BaseDialog;
import com.revolsys.swing.component.BasePanel;
import com.revolsys.swing.component.TabbedValuePanel;
import com.revolsys.swing.component.ValueField;
import com.revolsys.swing.dnd.ClipboardUtil;
import com.revolsys.swing.dnd.transferable.RecordReaderTransferable;
import com.revolsys.swing.dnd.transferable.StringTransferable;
import com.revolsys.swing.field.TextField;
import com.revolsys.swing.layout.GroupLayouts;
import com.revolsys.swing.logging.LoggingEventPanel;
import com.revolsys.swing.map.MapPanel;
import com.revolsys.swing.map.form.FieldNamesSetPanel;
import com.revolsys.swing.map.form.LayerRecordForm;
import com.revolsys.swing.map.form.SnapLayersPanel;
import com.revolsys.swing.map.layer.AbstractLayer;
import com.revolsys.swing.map.layer.Layer;
import com.revolsys.swing.map.layer.LayerGroup;
import com.revolsys.swing.map.layer.LayerRenderer;
import com.revolsys.swing.map.layer.Project;
import com.revolsys.swing.map.layer.record.component.MergeRecordsDialog;
import com.revolsys.swing.map.layer.record.component.RecordLayerFields;
import com.revolsys.swing.map.layer.record.renderer.AbstractMultipleRenderer;
import com.revolsys.swing.map.layer.record.renderer.AbstractRecordLayerRenderer;
import com.revolsys.swing.map.layer.record.renderer.GeometryStyleRenderer;
import com.revolsys.swing.map.layer.record.renderer.MultipleRenderer;
import com.revolsys.swing.map.layer.record.style.GeometryStyle;
import com.revolsys.swing.map.layer.record.style.panel.LayerStylePanel;
import com.revolsys.swing.map.layer.record.style.panel.QueryFilterField;
import com.revolsys.swing.map.layer.record.table.RecordLayerTable;
import com.revolsys.swing.map.layer.record.table.RecordLayerTablePanel;
import com.revolsys.swing.map.layer.record.table.model.RecordDefinitionTableModel;
import com.revolsys.swing.map.layer.record.table.model.RecordLayerErrors;
import com.revolsys.swing.map.layer.record.table.model.RecordLayerTableModel;
import com.revolsys.swing.map.layer.record.table.model.RecordValidationDialog;
import com.revolsys.swing.map.overlay.AbstractOverlay;
import com.revolsys.swing.map.overlay.AddGeometryCompleteAction;
import com.revolsys.swing.map.overlay.CloseLocation;
import com.revolsys.swing.map.overlay.EditRecordGeometryOverlay;
import com.revolsys.swing.menu.MenuFactory;
import com.revolsys.swing.menu.Menus;
import com.revolsys.swing.menu.WrappedMenuFactory;
import com.revolsys.swing.parallel.Invoke;
import com.revolsys.swing.table.BaseJTable;
import com.revolsys.swing.undo.SetRecordFieldValueUndo;
import com.revolsys.util.CompareUtil;
import com.revolsys.util.Label;
import com.revolsys.util.PreferencesUtil;
import com.revolsys.util.Property;
import com.revolsys.util.ShortCounter;

public abstract class AbstractRecordLayer extends AbstractLayer
  implements AddGeometryCompleteAction, RecordDefinitionProxy {
  public static final String ALL = "All";

  public static final String FORM_FACTORY_EXPRESSION = "formFactoryExpression";

  public static final String RECORD_CACHE_MODIFIED = "recordCacheModified";

  public static final String RECORD_DELETED_PERSISTED = "recordDeletedPersisted";

  public static final String RECORD_UPDATED = "recordUpdated";

  public static final String RECORDS_CHANGED = "recordsChanged";

  public static final String RECORDS_DELETED = "recordsDeleted";

  public static final String RECORDS_INSERTED = "recordsInserted";

  public static final String RECORDS_SELECTED = "recordsSelected";

  static {
    final MenuFactory menu = MenuFactory.getMenu(AbstractRecordLayer.class);
    menu.setName("Layer");
    menu.addGroup(0, "table");
    menu.addGroup(2, "edit");
    menu.addGroup(3, "dnd");

    final Predicate<AbstractRecordLayer> exists = AbstractRecordLayer::isExists;

    Menus.addMenuItem(menu, "table", "View Records", "table_go", exists,
      AbstractRecordLayer::showRecordsTable, false);

    final Predicate<AbstractRecordLayer> hasSelectedRecords = AbstractRecordLayer::isHasSelectedRecords;
    final Predicate<AbstractRecordLayer> hasSelectedRecordsWithGeometry = AbstractRecordLayer::isHasSelectedRecordsWithGeometry;

    Menus.addMenuItem(menu, "zoom", "Zoom to Selected", "magnifier_zoom_selected",
      hasSelectedRecordsWithGeometry, AbstractRecordLayer::zoomToSelected, true);

    Menus.addMenuItem(menu, "zoom", "Pan to Selected", "pan_selected",
      hasSelectedRecordsWithGeometry, AbstractRecordLayer::panToSelected, true);

    final Predicate<AbstractRecordLayer> notReadOnly = ((Predicate<AbstractRecordLayer>)AbstractRecordLayer::isReadOnly)
      .negate();
    final Predicate<AbstractRecordLayer> canAdd = AbstractRecordLayer::isCanAddRecords;

    Menus.addCheckboxMenuItem(menu, "edit", "Editable", "pencil", notReadOnly,
      AbstractRecordLayer::toggleEditable, AbstractRecordLayer::isEditable, false);

    Menus.addMenuItem(menu, "edit", "Save Changes", "table_save", AbstractLayer::isHasChanges,
      AbstractLayer::saveChanges, true);

    Menus.addMenuItem(menu, "edit", "Cancel Changes", "table_cancel", AbstractLayer::isHasChanges,
      AbstractRecordLayer::cancelChanges, true);

    Menus.addMenuItem(menu, "edit", "Add New Record", "table_row_insert", canAdd,
      AbstractRecordLayer::addNewRecord, false);

    Menus.addMenuItem(menu, "edit", "Delete Selected Records", "table_row_delete",
      hasSelectedRecords.and(AbstractRecordLayer::isCanDeleteRecords),
      AbstractRecordLayer::deleteSelectedRecords, true);

    Menus.addMenuItem(menu, "edit", "Merge Selected Records", "table_row_merge",
      AbstractRecordLayer::isCanMergeRecords, AbstractRecordLayer::mergeSelectedRecords, false);

    Menus.addMenuItem(menu, "dnd", "Copy Selected Records", "page_copy", hasSelectedRecords,
      AbstractRecordLayer::copySelectedRecords, true);

    Menus.addMenuItem(menu, "dnd", "Paste New Records", "paste_plain",
      canAdd.and(AbstractRecordLayer::isCanPasteRecords), AbstractRecordLayer::pasteRecords, true);

    Menus.addMenuItem(menu, "layer", 0, "Layer Style", "palette",
      AbstractRecordLayer::isHasGeometry,
      (final AbstractRecordLayer layer) -> layer.showProperties("Style"), false);
  }

  public static void addVisibleLayers(final List<AbstractRecordLayer> layers,
    final LayerGroup group, final double scale) {
    if (group.isExists() && group.isVisible(scale)) {
      for (final Layer layer : group) {
        if (layer instanceof LayerGroup) {
          final LayerGroup layerGroup = (LayerGroup)layer;
          addVisibleLayers(layers, layerGroup, scale);
        } else if (layer instanceof AbstractRecordLayer) {
          if (layer.isExists() && layer.isVisible(scale)) {
            final AbstractRecordLayer recordLayer = (AbstractRecordLayer)layer;
            layers.add(recordLayer);
          }
        }
      }
    }
  }

  public static void exportRecords(final String title, final boolean hasGeometryField,
    final Consumer<File> exportAction) {
    Invoke.later(() -> {
      final JFileChooser fileChooser = SwingUtil.newFileChooser("Export Records",
        "com.revolsys.swing.map.table.export", "directory");
      final String defaultFileExtension = PreferencesUtil
        .getUserString("com.revolsys.swing.map.table.export", "fileExtension", "tsv");

      final List<FileNameExtensionFilter> recordFileFilters = new ArrayList<>();
      for (final RecordWriterFactory factory : IoFactory.factories(RecordWriterFactory.class)) {
        if (hasGeometryField || factory.isCustomFieldsSupported()) {
          recordFileFilters.add(IoFactory.newFileFilter(factory));
        }
      }
      IoFactory.sortFilters(recordFileFilters);

      fileChooser.setAcceptAllFileFilterUsed(false);
      fileChooser.setSelectedFile(new File(fileChooser.getCurrentDirectory(), title));
      for (final FileNameExtensionFilter fileFilter : recordFileFilters) {
        fileChooser.addChoosableFileFilter(fileFilter);
        if (Arrays.asList(fileFilter.getExtensions()).contains(defaultFileExtension)) {
          fileChooser.setFileFilter(fileFilter);
        }
      }

      fileChooser.setMultiSelectionEnabled(false);
      final int returnVal = fileChooser.showSaveDialog(SwingUtil.getActiveWindow());
      if (returnVal == JFileChooser.APPROVE_OPTION) {
        final FileNameExtensionFilter fileFilter = (FileNameExtensionFilter)fileChooser
          .getFileFilter();
        File file = fileChooser.getSelectedFile();
        if (file != null) {
          final String fileExtension = FileUtil.getFileNameExtension(file);
          final String expectedExtension = fileFilter.getExtensions().get(0);
          if (!fileExtension.equals(expectedExtension)) {
            file = FileUtil.getFileWithExtension(file, expectedExtension);
          }
          final File targetFile = file;
          PreferencesUtil.setUserString("com.revolsys.swing.map.table.export", "fileExtension",
            expectedExtension);
          PreferencesUtil.setUserString("com.revolsys.swing.map.table.export", "directory",
            file.getParent());
          final String description = "Export " + title + " to " + targetFile.getAbsolutePath();
          Invoke.background(description, () -> {
            exportAction.accept(targetFile);
          });
        }
      }
    });
  }

  public static void forEachSelectedRecords(final Layer layer,
    final Consumer<List<LayerRecord>> action) {
    if (layer instanceof LayerGroup) {
      final LayerGroup group = (LayerGroup)layer;
      for (final Layer childLayer : group) {
        forEachSelectedRecords(childLayer, action);
      }
    } else if (layer instanceof AbstractRecordLayer) {
      final AbstractRecordLayer recordLayer = (AbstractRecordLayer)layer;
      final List<LayerRecord> records = recordLayer.getSelectedRecords();
      if (!records.isEmpty()) {
        action.accept(records);
      }
    }
  }

  public static List<AbstractRecordLayer> getVisibleLayers(final LayerGroup group,
    final double scale) {
    final List<AbstractRecordLayer> layers = new ArrayList<>();
    addVisibleLayers(layers, group, scale);
    return layers;
  }

  private final Label cacheIdDeleted = new Label("deleted");

  private final Label cacheIdForm = new Label("form");

  private final Label cacheIdHighlighted = new Label("highlighted");

  private final Label cacheIdIndex = new Label("index");

  private final Label cacheIdModified = new Label("modified");

  private final Label cacheIdNew = new Label("new");

  private final Label cacheIdSelected = new Label("selected");

  private boolean canAddRecords = true;

  private boolean canDeleteRecords = true;

  private boolean canEditRecords = true;

  private boolean canPasteRecords = true;

  private List<String> fieldNames = Collections.emptyList();

  private String fieldNamesSetName = ALL;

  private List<String> fieldNamesSetNames = new ArrayList<>();

  private Map<String, List<String>> fieldNamesSets = new HashMap<>();

  private Condition filter = Condition.ALL;

  private final Map<String, Integer> fieldColumnWidths = new HashMap<>();

  private List<Component> formComponents = new LinkedList<>();

  private List<Record> formRecords = new LinkedList<>();

  private List<Window> formWindows = new LinkedList<>();

  private LayerRecordQuadTree index = new LayerRecordQuadTree();

  private final Map<Identifier, ShortCounter> proxiedRecordIdentifiers = new HashMap<>();

  private Set<LayerRecord> proxiedRecords = new HashSet<>();

  private RecordDefinition recordDefinition;

  private RecordFactory<? extends LayerRecord> recordFactory = this::newLayerRecord;

  private LayerRecordMenu recordMenu;

  private Map<Label, Collection<LayerRecord>> recordsByCacheId = new HashMap<>();

  private LayerRecordQuadTree selectedRecordsIndex;

  private boolean snapToAllLayers = true;

  private boolean useFieldTitles = false;

  private Set<String> userReadOnlyFieldNames = new LinkedHashSet<>();

  private String where;

  protected AbstractRecordLayer(final String type) {
    super(type);
    setReadOnly(false);
    setSelectSupported(true);
    setQuerySupported(true);
    setRenderer(new GeometryStyleRenderer(this));
  }

  private void actionFlipFields(final LayerRecord record) {
    final DirectionalFields property = DirectionalFields.getProperty(record);
    property.reverseFieldValues(record);
  }

  private void actionFlipLineOrientation(final LayerRecord record) {
    final DirectionalFields property = DirectionalFields.getProperty(record);
    property.reverseGeometry(record);
  }

  private void actionFlipRecordOrientation(final LayerRecord record) {
    DirectionalFields.reverse(record);
  }

  @Override
  public void activatePanelComponent(final Component component, final Map<String, Object> config) {
    super.activatePanelComponent(component, config);
    if (component instanceof RecordLayerTablePanel) {
      final RecordLayerTablePanel panel = (RecordLayerTablePanel)component;

      final String fieldFilterMode = Maps.getString(config, "fieldFilterMode");
      panel.setFieldFilterMode(fieldFilterMode);
    }
  }

  @Override
  public void addComplete(final AbstractOverlay overlay, final Geometry geometry) {
    if (geometry != null) {
      final RecordDefinition recordDefinition = getRecordDefinition();
      final String geometryFieldName = recordDefinition.getGeometryFieldName();
      final Map<String, Object> parameters = new HashMap<>();
      parameters.put(geometryFieldName, geometry);
      showAddForm(parameters);
    }
  }

  protected void addHighlightedRecord(final LayerRecord record) {
    addRecordToCache(this.cacheIdHighlighted, record);
  }

  public void addHighlightedRecords(final Collection<? extends LayerRecord> records) {
    synchronized (getSync()) {
      for (final LayerRecord record : records) {
        addHighlightedRecord(record);
      }
      cleanCachedRecords();
    }
    fireHighlighted();
  }

  public void addHighlightedRecords(final LayerRecord... records) {
    addHighlightedRecords(Arrays.asList(records));
  }

  protected void addModifiedRecord(final LayerRecord record) {
    if (addRecordToCache(this.cacheIdModified, record)) {
      firePropertyChange(RECORD_CACHE_MODIFIED, null, record.newRecordProxy());
      fireHasChangedRecords();
      cleanCachedRecords();
    }
  }

  public void addNewRecord() {
    final RecordDefinition recordDefinition = getRecordDefinition();
    final FieldDefinition geometryField = recordDefinition.getGeometryField();
    if (geometryField == null) {
      showAddForm(null);
    } else {
      final MapPanel map = getMapPanel();
      if (map != null) {
        final EditRecordGeometryOverlay addGeometryOverlay = map
          .getMapOverlay(EditRecordGeometryOverlay.class);
        synchronized (addGeometryOverlay) {
          clearSelectedRecords();
          addGeometryOverlay.addRecord(this, this);
        }
      }
    }
  }

  void addProxiedRecord(final LayerRecord record) {
    synchronized (this.proxiedRecords) {
      this.proxiedRecords.add(record);
    }
  }

  void addProxiedRecordIdentifier(final Identifier identifier) {
    ShortCounter.increment(this.proxiedRecordIdentifiers, identifier);
  }

  protected void addProxiedRecordIdsToCollection(final Collection<Identifier> identifiers) {
    synchronized (this.proxiedRecords) {
      for (final LayerRecord record : this.proxiedRecords) {
        final Identifier identifier = record.getIdentifier();
        if (identifier != null) {
          identifiers.add(identifier);
        }
      }
    }
    synchronized (this.proxiedRecordIdentifiers) {
      identifiers.addAll(this.proxiedRecordIdentifiers.keySet());
    }
  }

  protected void addRecordsToCache(final Label cacheId,
    final Iterable<? extends LayerRecord> records) {
    synchronized (getSync()) {
      for (final LayerRecord record : records) {
        addRecordToCache(cacheId, record);
      }
      cleanCachedRecords();
    }
  }

  protected boolean addRecordToCache(final Label cacheId, LayerRecord record) {
    record = getProxiedRecord(record);
    if (isLayerRecord(record)) {
      if (record.getState() == RecordState.DELETED && !isDeleted(record)) {
      } else {
        synchronized (getSync()) {
          Collection<LayerRecord> cachedRecords = this.recordsByCacheId.get(cacheId);
          if (cachedRecords == null) {
            cachedRecords = new ArrayList<>();
            this.recordsByCacheId.put(cacheId, cachedRecords);
          }
          if (!cachedRecords.contains(record)) {
            cachedRecords.add(record);
            return true;
          }
        }
      }
    }
    return false;
  }

  @Override
  public int addRenderer(final LayerRenderer<?> child, final int index) {
    final AbstractRecordLayerRenderer oldRenderer = getRenderer();
    AbstractMultipleRenderer rendererGroup;
    if (oldRenderer instanceof AbstractMultipleRenderer) {
      rendererGroup = (AbstractMultipleRenderer)oldRenderer;
    } else {
      final AbstractRecordLayer layer = oldRenderer.getLayer();
      rendererGroup = new MultipleRenderer(layer);
      rendererGroup.addRenderer(oldRenderer);
      setRenderer(rendererGroup);
    }
    if (index == 0) {
      rendererGroup.addRenderer(0, (AbstractRecordLayerRenderer)child);
      return 0;
    } else {
      rendererGroup.addRenderer((AbstractRecordLayerRenderer)child);
      return rendererGroup.getRenderers().size() - 1;
    }
  }

  protected boolean addSelectedRecord(final LayerRecord record) {
    final boolean added = addRecordToCache(this.cacheIdSelected, record);
    clearSelectedRecordsIndex();
    return added;
  }

  public void addSelectedRecords(final BoundingBox boundingBox) {
    if (isSelectable()) {
      final List<LayerRecord> records = getRecordsVisible(boundingBox);
      addSelectedRecords(records);
      postSelectByBoundingBox(records);
    }
  }

  public void addSelectedRecords(final Collection<? extends LayerRecord> records) {
    final List<LayerRecord> newSelectedRecords = new ArrayList<>();
    synchronized (getSync()) {
      for (final LayerRecord record : records) {
        if (addSelectedRecord(record)) {
          newSelectedRecords.add(record);
        }
      }
    }
    firePropertyChange(RECORDS_SELECTED, null, newSelectedRecords);
    fireSelected();
  }

  public void addSelectedRecords(final LayerRecord... records) {
    addSelectedRecords(Arrays.asList(records));
  }

  public void addToIndex(final Collection<? extends LayerRecord> records) {
    // Sync before to avoid deadlock if record calls layer.getSync() during add
    synchronized (getSync()) {
      for (final LayerRecord record : records) {
        addToIndexDo(record);
      }
    }
  }

  public void addToIndex(final LayerRecord record) {
    // Sync before to avoid deadlock if record calls layer.getSync() during add
    synchronized (getSync()) {
      if (record != null) {
        if (record.hasGeometry()) {
          addToIndexDo(record);
        }
      }
    }
  }

  private void addToIndexDo(final LayerRecord record) {
    synchronized (getSync()) {
      addRecordToCache(this.cacheIdIndex, record);
      final LayerRecord recordProxy = record.newRecordProxy();
      this.index.addRecord(recordProxy);
    }
  }

  public void addUserReadOnlyFieldNames(final Collection<String> userReadOnlyFieldNames) {
    if (userReadOnlyFieldNames != null) {
      this.userReadOnlyFieldNames.addAll(userReadOnlyFieldNames);
    }
  }

  public void cancelChanges() {
    try {
      synchronized (this.getSync()) {
        boolean cancelled = true;
        try (
          BaseCloseable eventsEnabled = eventsDisabled()) {
          cancelled &= internalCancelChanges(this.cacheIdNew);
          cancelled &= internalCancelChanges(this.cacheIdDeleted);
          cancelled &= internalCancelChanges(this.cacheIdModified);
          clearSelectedRecordsIndex();
          cleanCachedRecords();
        } finally {
          fireRecordsChanged();
        }
        if (!cancelled) {
          JOptionPane.showMessageDialog(getMapPanel(),
            "<html><p>There was an error cancelling changes for one or more records.</p>" + "<p>"
              + getPath() + "</p>" + "<p>Check the logging panel for details.</html>",
            "Error Cancelling Changes", JOptionPane.ERROR_MESSAGE);
        }
      }
    } finally {
      fireHasChangedRecords();
    }
  }

  public boolean canPasteRecordGeometry(final LayerRecord record) {
    if (isEditable()) {
      final Geometry geometry = getPasteRecordGeometry(record, false);
      return geometry != null;
    } else {
      return false;
    }
  }

  protected void cleanCachedRecords() {
    System.gc();
  }

  public void clearCachedRecords(final Label cacheId) {
    synchronized (getSync()) {
      this.recordsByCacheId.remove(cacheId);
    }
  }

  public void clearHighlightedRecords() {
    synchronized (getSync()) {
      clearCachedRecords(this.cacheIdHighlighted);
      cleanCachedRecords();
    }
    fireHighlighted();
  }

  public void clearSelectedRecords() {
    final List<LayerRecord> selectedRecords = getSelectedRecords();
    synchronized (getSync()) {
      clearCachedRecords(this.cacheIdSelected);
      clearCachedRecords(this.cacheIdHighlighted);
      clearSelectedRecordsIndex();
    }
    firePropertyChange(RECORDS_SELECTED, selectedRecords, Collections.emptyList());
    fireSelected();
  }

  protected void clearSelectedRecordsIndex() {
    this.selectedRecordsIndex = null;
  }

  @Override
  public AbstractRecordLayer clone() {
    final AbstractRecordLayer clone = (AbstractRecordLayer)super.clone();
    clone.recordsByCacheId = new HashMap<>();
    clone.fieldNames = new ArrayList<>(this.fieldNames);
    clone.fieldNamesSetNames = new ArrayList<>(this.fieldNamesSetNames);
    clone.fieldNamesSets = new HashMap<>(this.fieldNamesSets);
    clone.formRecords = new LinkedList<>();
    clone.formComponents = new LinkedList<>();
    clone.formWindows = new LinkedList<>();
    clone.index = new LayerRecordQuadTree(getGeometryFactory());
    clone.selectedRecordsIndex = null;
    clone.proxiedRecords = new HashSet<>();
    clone.filter = this.filter.clone();
    clone.userReadOnlyFieldNames = new LinkedHashSet<>(this.userReadOnlyFieldNames);

    return clone;
  }

  public void copyRecordGeometry(final LayerRecord record) {
    final Geometry geometry = record.getGeometry();
    if (geometry != null) {
      final StringTransferable transferable = new StringTransferable(DataFlavor.stringFlavor,
        geometry.toString());
      ClipboardUtil.setContents(transferable);
    }
  }

  public void copyRecordsToClipboard(final List<LayerRecord> records) {
    if (!records.isEmpty()) {
      final RecordDefinition recordDefinition = getRecordDefinition();
      final List<Record> copies = new ArrayList<>();
      for (final LayerRecord record : records) {
        final ArrayRecord recordCopy = new ArrayRecord(recordDefinition, record);
        copies.add(recordCopy);
      }
      final RecordReader reader = new ListRecordReader(recordDefinition, copies);
      final RecordReaderTransferable transferable = new RecordReaderTransferable(reader);
      ClipboardUtil.setContents(transferable);
    }
  }

  public void copyRecordToClipboard(final LayerRecord record) {
    copyRecordsToClipboard(Collections.singletonList(record));
  }

  public void copySelectedRecords() {
    final List<LayerRecord> selectedRecords = getSelectedRecords();
    copyRecordsToClipboard(selectedRecords);
  }

  @Override
  public void delete() {
    super.delete();
    for (final Window window : this.formWindows) {
      SwingUtil.dispose(window);

    }
    for (final Component form : this.formComponents) {
      if (form != null) {
        if (form instanceof LayerRecordForm) {
          final LayerRecordForm recordForm = (LayerRecordForm)form;
          Invoke.later(recordForm::destroy);
        }
      }
    }
    this.fieldNamesSetNames.clear();
    this.fieldNamesSets.clear();
    this.formRecords.clear();
    this.formComponents.clear();
    this.formWindows.clear();
    this.index = new LayerRecordQuadTree(getGeometryFactory());
    this.recordsByCacheId.clear();
    this.selectedRecordsIndex = null;
  }

  public void deleteRecord(final LayerRecord record) {
    final List<LayerRecord> records = Collections.singletonList(record);
    deleteRecords(records);
  }

  public void deleteRecordAndSaveChanges(final LayerRecord record) {
    deleteRecord(record);
    saveChanges(record);
  }

  protected boolean deleteRecordDo(final LayerRecord record) {
    final boolean isNew = isNew(record);
    deleteRecordPre(record);

    if (!isNew) {
      addRecordToCache(this.cacheIdDeleted, record);
    }
    record.setState(RecordState.DELETED);
    deleteRecordPost(record);
    return true;
  }

  protected void deleteRecordPost(final LayerRecord record) {
  }

  protected void deleteRecordPre(final LayerRecord record) {
    removeFromIndex(record);
    removeRecordFromCache(record);
  }

  public void deleteRecords(final Collection<? extends LayerRecord> records) {
    removeForms(records);
    final List<LayerRecord> recordsDeleted = new ArrayList<>();
    final List<LayerRecord> recordsSelected = new ArrayList<>();
    try (
      BaseCloseable eventsEnabled = eventsDisabled()) {
      synchronized (this.getSync()) {
        final boolean canDelete = isCanDeleteRecords();
        for (final LayerRecord record : records) {
          final boolean selected = isSelected(record);
          boolean deleted = false;
          if (removeRecordFromCache(this.cacheIdNew, record)) {
            removeRecordFromCache(record);
            record.setState(RecordState.DELETED);
            deleted = true;
          } else if (canDelete) {
            if (deleteRecordDo(record)) {
              deleted = true;
            }
          }
          if (deleted) {
            final LayerRecord recordProxy = record.newRecordProxy();
            recordsDeleted.add(recordProxy);
            if (selected) {
              removeSelectedRecord(recordProxy);
              recordsSelected.add(recordProxy);
            }
          }
        }
      }
    }

    deleteRecordsPost(recordsDeleted, recordsSelected);
  }

  public void deleteRecords(final LayerRecord... records) {
    deleteRecords(Arrays.asList(records));
  }

  protected void deleteRecordsPost(final List<LayerRecord> recordsDeleted,
    final List<LayerRecord> recordsSelected) {
    if (!recordsSelected.isEmpty()) {
      clearSelectedRecordsIndex();
      firePropertyChange(RECORDS_SELECTED, recordsSelected, null);
      fireSelected();
    }
    if (!recordsDeleted.isEmpty()) {
      firePropertyChange(RECORDS_DELETED, null, recordsDeleted);
      fireHasChangedRecords();
    }
  }

  public void deleteSelectedRecords() {
    final List<LayerRecord> selectedRecords = getSelectedRecords();
    deleteRecords(selectedRecords);
  }

  public void exportRecords(final Iterable<LayerRecord> records,
    final Predicate<? super LayerRecord> filter, final Map<String, Boolean> orderBy,
    final Object target) {
    if (Property.hasValue(records) && target != null) {
      final List<LayerRecord> exportRecords = Lists.toArray(records);

      Records.filterAndSort(exportRecords, filter, orderBy);

      if (!exportRecords.isEmpty()) {
        final RecordDefinition recordDefinition = getRecordDefinition();
        RecordIo.copyRecords(recordDefinition, exportRecords, target);
      }
    }
  }

  public void exportRecords(final Query query, final Object target) {
    final RecordDefinition recordDefinition = getRecordDefinition();
    if (recordDefinition != null) {
      try (
        RecordWriter writer = RecordWriter.newRecordWriter(recordDefinition, target)) {
        forEachRecordInternal(query, writer::write);
      }
    }
  }

  protected void fireHasChangedRecords() {
    final boolean hasChangedRecords = isHasChangedRecords();
    firePropertyChange("hasChangedRecords", !hasChangedRecords, hasChangedRecords);
  }

  protected void fireHighlighted() {
    final int highlightedCount = getHighlightedCount();
    final boolean highlighted = highlightedCount > 0;
    firePropertyChange("hasHighlightedRecords", !highlighted, highlighted);
    firePropertyChange("highlightedCount", -1, highlightedCount);
  }

  protected void fireRecordInserted(final LayerRecord record) {
    final List<LayerRecord> records = Collections.singletonList(record);
    firePropertyChange(RECORDS_INSERTED, null, records);
  }

  public void fireRecordsChanged() {
    firePropertyChange(RECORDS_CHANGED, false, true);
  }

  protected void fireSelected() {
    final int selectionCount = getSelectionCount();
    final boolean selected = selectionCount > 0;
    firePropertyChange("hasSelectedRecords", !selected, selected);
    firePropertyChange("selectionCount", -1, selectionCount);
  }

  public void forEachRecord(final Iterable<LayerRecord> records,
    final Predicate<? super LayerRecord> filter, final Map<String, Boolean> orderBy,
    final Consumer<? super LayerRecord> action) {
    try {
      if (Property.hasValue(records) && action != null) {
        final List<LayerRecord> exportRecords = Lists.toArray(records);

        Records.filterAndSort(exportRecords, filter, orderBy);

        if (!exportRecords.isEmpty()) {
          exportRecords.forEach(action);
        }
      }
    } catch (final CancellationException e) {
    }
  }

  public void forEachRecord(final Query query, final Consumer<? super LayerRecord> consumer) {
    forEachRecordInternal(query, (record) -> {
      final LayerRecord proxyRecord = newProxyLayerRecord(record);
      consumer.accept(proxyRecord);
    });
  }

  public void forEachRecordChanged(final Query query,
    final Consumer<? super LayerRecord> consumer) {
    final List<LayerRecord> records = getRecordsChanged();
    query.forEachRecord(records, consumer);
  }

  protected void forEachRecordInternal(final Query query,
    final Consumer<? super LayerRecord> consumer) {
  }

  @SuppressWarnings("unchecked")
  protected <V extends LayerRecord> V getCachedRecord(final Identifier identifier) {
    return (V)getRecordById(identifier);
  }

  @SuppressWarnings("unchecked")
  protected <V extends LayerRecord> V getCachedRecord(final Record record) {
    return (V)record;
  }

  protected final Label getCacheIdDeleted() {
    return this.cacheIdDeleted;
  }

  public Label getCacheIdForm() {
    return this.cacheIdForm;
  }

  protected final Label getCacheIdHighlighted() {
    return this.cacheIdHighlighted;
  }

  public Label getCacheIdIndex() {
    return this.cacheIdIndex;
  }

  protected final Label getCacheIdModified() {
    return this.cacheIdModified;
  }

  protected final Label getCacheIdNew() {
    return this.cacheIdNew;
  }

  public Set<Label> getCacheIds(LayerRecord record) {
    record = getProxiedRecord(record);
    if (isLayerRecord(record)) {
      synchronized (getSync()) {
        return getCacheIdsDo(record);
      }
    } else {
      return Collections.emptySet();
    }
  }

  protected Set<Label> getCacheIdsDo(final LayerRecord record) {
    final Set<Label> cacheIds = new HashSet<>();
    for (final Entry<Label, Collection<LayerRecord>> entry : this.recordsByCacheId.entrySet()) {
      final Collection<LayerRecord> records = entry.getValue();
      if (records.contains(record)) {
        final Label cacheId = entry.getKey();
        cacheIds.add(cacheId);
      }
    }
    return cacheIds;
  }

  protected final Label getCacheIdSelected() {
    return this.cacheIdSelected;
  }

  @Override
  public Collection<Class<?>> getChildClasses() {
    return Collections.<Class<?>> singleton(AbstractRecordLayerRenderer.class);
  }

  public Comparator<?> getComparator(final String fieldName) {
    final FieldDefinition field = getFieldDefinition(fieldName);
    if (field == null) {
      return CompareUtil.INSTANCE;
    } else {
      final Class<?> typeClass = field.getTypeClass();
      return CompareUtil.getComparator(typeClass);
    }
  }

  @Override
  public CoordinateSystem getCoordinateSystem() {
    final GeometryFactory geometryFactory = getGeometryFactory();
    if (geometryFactory == null) {
      return null;
    } else {
      return geometryFactory.getCoordinateSystem();
    }
  }

  public int getFieldColumnWidth(final String fieldName) {
    return Maps.get(this.fieldColumnWidths, fieldName, -1);
  }

  public Map<String, Integer> getFieldColumnWidths() {
    return this.fieldColumnWidths;
  }

  @Override
  public List<String> getFieldNames() {
    return new ArrayList<>(this.fieldNames);
  }

  public List<String> getFieldNamesSet() {
    return getFieldNamesSet(this.fieldNamesSetName);
  }

  public List<String> getFieldNamesSet(final String fieldNamesSetName) {
    if (Property.hasValue(fieldNamesSetName)) {
      List<String> fieldNames = this.fieldNamesSets.get(fieldNamesSetName.toUpperCase());
      if (Property.hasValue(fieldNames)) {
        fieldNames = new ArrayList<>(fieldNames);
        if (Property.hasValue(this.fieldNames)) {
          fieldNames.retainAll(this.fieldNames);
        }
        return fieldNames;
      }
    }
    return getFieldNames();
  }

  public String getFieldNamesSetName() {
    return this.fieldNamesSetName;
  }

  public List<String> getFieldNamesSetNames() {
    return new ArrayList<>(this.fieldNamesSetNames);
  }

  public Map<String, List<String>> getFieldNamesSets() {
    final Map<String, List<String>> fieldNamesSets = new LinkedHashMap<>();
    for (final String fieldNamesSetName : getFieldNamesSetNames()) {
      final List<String> fieldNames = getFieldNamesSet(fieldNamesSetName);
      fieldNamesSets.put(fieldNamesSetName, fieldNames);
    }
    return fieldNamesSets;
  }

  public Condition getFilter() {
    if (Property.hasValue(this.where)) {
      final RecordDefinition recordDefinition = getRecordDefinition();
      if (recordDefinition == null) {
        return Condition.ALL;
      } else {
        this.filter = QueryValue.parseWhere(recordDefinition, this.where);
        this.where = null;
      }
    }
    return this.filter;
  }

  public DataType getGeometryType() {
    final RecordDefinition recordDefinition = getRecordDefinition();
    if (recordDefinition == null) {
      return null;
    } else {
      final FieldDefinition geometryField = recordDefinition.getGeometryField();
      if (geometryField == null) {
        return null;
      } else {
        return geometryField.getDataType();
      }
    }
  }

  public BoundingBox getHighlightedBoundingBox() {
    final GeometryFactory geometryFactory = getGeometryFactory();
    BoundingBox boundingBox = geometryFactory.newBoundingBoxEmpty();
    for (final Record record : getHighlightedRecords()) {
      final Geometry geometry = record.getGeometry();
      boundingBox = boundingBox.expandToInclude(geometry);
    }
    return boundingBox;
  }

  public int getHighlightedCount() {
    return getRecordCountCached(this.cacheIdHighlighted);
  }

  public Collection<LayerRecord> getHighlightedRecords() {
    return getRecordsCached(this.cacheIdHighlighted);
  }

  @Override
  public String getIdFieldName() {
    return getRecordDefinition().getIdFieldName();
  }

  @SuppressWarnings("unchecked")
  public Set<String> getIgnorePasteFieldNames() {
    final Set<String> ignoreFieldNames = Sets
      .newHash((Collection<String>)getProperty("ignorePasteFields"));
    ignoreFieldNames.addAll(getRecordDefinition().getIdFieldNames());
    return ignoreFieldNames;
  }

  public MenuFactory getMenuFactory(final LayerRecord record) {
    return null;
  }

  public List<LayerRecord> getMergeableSelectedRecords() {
    final GeometryFactory geometryFactory = getGeometryFactory();
    if (geometryFactory == null) {
      return new ArrayList<>();
    } else {
      final List<LayerRecord> selectedRecords = getSelectedRecords();
      for (final ListIterator<LayerRecord> iterator = selectedRecords.listIterator(); iterator
        .hasNext();) {
        final LayerRecord record = iterator.next();
        if (record == null || isDeleted(record)) {
          iterator.remove();
        } else {
          Geometry geometry = record.getGeometry();
          geometry = geometryFactory.geometry(LineString.class, geometry);
          if (!(geometry instanceof LineString)) {
            iterator.remove();
          }
        }
      }
      return selectedRecords;
    }
  }

  /**
   * Get a record containing the values of the two records if they can be
   * merged. The new record is not a layer data object so would need to be
   * added, likewise the old records are not removed so they would need to be
   * deleted.
   *
   * @param point
   * @param record1
   * @param record2
   * @return
   */
  public Record getMergedRecord(final Point point, final Record record1, final Record record2) {
    if (record1 == record2) {
      return record1;
    } else {
      final String sourceIdFieldName = getIdFieldName();
      final Object id1 = record1.getValue(sourceIdFieldName);
      final Object id2 = record2.getValue(sourceIdFieldName);
      int compare = 0;
      if (id1 == null) {
        if (id2 != null) {
          compare = 1;
        }
      } else if (id2 == null) {
        compare = -1;
      } else {
        compare = CompareUtil.compare(id1, id2);
      }
      if (compare == 0) {
        final Geometry geometry1 = record1.getGeometry();
        final Geometry geometry2 = record2.getGeometry();
        final double length1 = geometry1.getLength();
        final double length2 = geometry2.getLength();
        if (length1 == length2) {
          compare = Integer.compare(System.identityHashCode(record1),
            System.identityHashCode(record2));
        } else if (length1 > length2) {
          compare = -1;
        } else {
          compare = 1;
        }
      }
      if (compare > 0) {
        return getMergedRecord(point, record2, record1);
      } else {
        final DirectionalFields property = DirectionalFields.getProperty(getRecordDefinition());
        final Map<String, Object> newValues = property.getMergedMap(point, record1, record2);
        newValues.remove(getIdFieldName());
        return new ArrayRecord(getRecordDefinition(), newValues);
      }
    }
  }

  public Map<String, Object> getPasteNewValues(final Record sourceRecord) {
    final RecordDefinition recordDefinition = getRecordDefinition();
    final Set<String> ignoreFieldNames = getIgnorePasteFieldNames();
    final Map<String, Object> newValues = new LinkedHashMap<>();
    for (final String fieldName : recordDefinition.getFieldNames()) {
      if (!ignoreFieldNames.contains(fieldName)) {
        final Object value = sourceRecord.getValue(fieldName);
        if (value != null) {
          newValues.put(fieldName, value);
        }
      }
    }
    final FieldDefinition geometryFieldDefinition = recordDefinition.getGeometryField();
    if (geometryFieldDefinition != null) {
      final GeometryFactory geometryFactory = getGeometryFactory();
      Geometry sourceGeometry = sourceRecord.getGeometry();
      final String geometryFieldName = geometryFieldDefinition.getName();
      if (sourceGeometry == null) {
        final Object value = sourceRecord.getValue(geometryFieldName);
        sourceGeometry = geometryFieldDefinition.toFieldValue(value);
      }
      Geometry geometry = geometryFieldDefinition.toFieldValue(sourceGeometry);
      if (geometry == null) {
        if (sourceGeometry != null) {
          newValues.put(geometryFieldName, sourceGeometry);
        }
      } else {
        geometry = geometry.convertGeometry(geometryFactory);
        newValues.put(geometryFieldName, geometry);
      }
    }
    return newValues;
  }

  protected Geometry getPasteRecordGeometry(final LayerRecord record, final boolean alert) {
    try {
      if (record == null) {
        return null;
      } else {
        final RecordDefinition recordDefinition = getRecordDefinition();
        final FieldDefinition geometryField = recordDefinition.getGeometryField();
        if (geometryField != null) {
          final MapPanel parentComponent = getMapPanel();
          Geometry geometry = null;
          DataType geometryDataType = null;
          Class<?> layerGeometryClass = null;
          final GeometryFactory geometryFactory = getGeometryFactory();
          geometryDataType = geometryField.getDataType();
          layerGeometryClass = geometryDataType.getJavaClass();
          RecordReader reader = ClipboardUtil
            .getContents(RecordReaderTransferable.DATA_OBJECT_READER_FLAVOR);
          if (reader == null) {
            final String string = ClipboardUtil.getContents(DataFlavor.stringFlavor);
            if (Property.hasValue(string)) {
              try {
                geometry = geometryFactory.geometry(string);
                geometry = geometryFactory.geometry(layerGeometryClass, geometry);
                if (geometry != null) {
                  return geometry;
                }
              } catch (final Throwable e) {
              }
              final Resource resource = new ByteArrayResource("t.csv", string);
              reader = RecordReader.newRecordReader(resource);
            } else {
              return null;
            }
          }
          if (reader != null) {
            try {

              for (final Record sourceRecord : reader) {
                if (geometry == null) {
                  final Geometry sourceGeometry = sourceRecord.getGeometry();
                  if (sourceGeometry == null) {
                    if (alert) {
                      JOptionPane.showMessageDialog(parentComponent,
                        "Clipboard does not contain a record with a geometry.", "Paste Geometry",
                        JOptionPane.ERROR_MESSAGE);
                    }
                    return null;
                  }
                  geometry = geometryFactory.geometry(layerGeometryClass, sourceGeometry);
                  if (geometry == null) {
                    if (alert) {
                      JOptionPane.showMessageDialog(parentComponent,
                        "Clipboard should contain a record with a " + geometryDataType + " not a "
                          + sourceGeometry.getGeometryType() + ".",
                        "Paste Geometry", JOptionPane.ERROR_MESSAGE);
                    }
                    return null;
                  }
                } else {
                  if (alert) {
                    JOptionPane.showMessageDialog(parentComponent,
                      "Clipboard contains more than one record. Copy a single record.",
                      "Paste Geometry", JOptionPane.ERROR_MESSAGE);
                  }
                  return null;
                }
              }
            } finally {
              FileUtil.closeSilent(reader);
            }
            if (geometry == null) {
              if (alert) {
                JOptionPane.showMessageDialog(parentComponent,
                  "Clipboard does not contain a record with a geometry.", "Paste Geometry",
                  JOptionPane.ERROR_MESSAGE);
              }
            } else if (geometry.isEmpty()) {
              if (alert) {
                JOptionPane.showMessageDialog(parentComponent,
                  "Clipboard contains an empty geometry.", "Paste Geometry",
                  JOptionPane.ERROR_MESSAGE);
              }
              return null;
            } else {
              return geometry;
            }
          }
        }
        return null;
      }
    } catch (final Throwable t) {
      return null;
    }
  }

  @Override
  public PathName getPathName() {
    final RecordDefinition recordDefinition = getRecordDefinition();
    if (recordDefinition == null) {
      return null;
    } else {
      return recordDefinition.getPathName();
    }
  }

  protected LayerRecord getProxiedRecord(LayerRecord record) {
    if (record instanceof AbstractProxyLayerRecord) {
      final AbstractProxyLayerRecord proxy = (AbstractProxyLayerRecord)record;
      record = proxy.getRecordProxied();
    }
    return record;
  }

  public List<LayerRecord> getProxiedRecords() {
    return new ArrayList<>(this.proxiedRecords);
  }

  public final Query getQuery() {
    final RecordDefinition recordDefinition = getRecordDefinition();
    final Condition whereCondition = getFilter();
    return new Query(recordDefinition, whereCondition);
  }

  public LayerRecord getRecord(final Identifier identifier) {
    final RecordDefinition recordDefinition = getRecordDefinition();
    if (recordDefinition != null) {
      final List<FieldDefinition> idFieldDefinitions = recordDefinition.getIdFields();
      if (idFieldDefinitions.isEmpty()) {
        final Query query = new Query(recordDefinition, Q.equalId(idFieldDefinitions, identifier));
        for (final LayerRecord record : getRecords(query)) {
          return record;
        }
      }
    }
    return null;
  }

  public LayerRecord getRecord(final int row) {
    throw new UnsupportedOperationException();
  }

  public LayerRecord getRecordById(final Identifier identifier) {
    final RecordDefinition recordDefinition = getRecordDefinition();
    if (recordDefinition != null) {
      final List<FieldDefinition> idFieldDefinitions = recordDefinition.getIdFields();
      if (!idFieldDefinitions.isEmpty()) {
        final Query query = new Query(recordDefinition, Q.equalId(idFieldDefinitions, identifier));
        for (final LayerRecord record : getRecords(query)) {
          return record;
        }
      }
    }
    return null;
  }

  /**
   * Get the record count including any pending changes.
   *
   * @return
   */
  public int getRecordCount() {
    return getRecordCountPersisted() + getRecordCountNew() - getRecordCountDeleted();
  }

  public int getRecordCount(final Query query) {
    return 0;
  }

  protected int getRecordCountCached(final Label cacheId) {
    final Collection<LayerRecord> cachedRecords = this.recordsByCacheId.get(cacheId);
    if (cachedRecords == null) {
      return 0;
    } else {
      return cachedRecords.size();
    }
  }

  public int getRecordCountDeleted() {
    return getRecordCountCached(this.cacheIdDeleted);
  }

  public int getRecordCountModified() {
    return getRecordCountCached(this.cacheIdModified);
  }

  public int getRecordCountNew() {
    return getRecordCountCached(this.cacheIdNew);
  }

  public int getRecordCountPersisted() {
    return 0;
  }

  public int getRecordCountPersisted(final Query query) {
    return getRecordCount(query);
  }

  @Override
  public RecordDefinition getRecordDefinition() {
    return this.recordDefinition;
  }

  @SuppressWarnings({
    "unchecked"
  })
  @Override
  public <R extends Record> RecordFactory<R> getRecordFactory() {
    return (RecordFactory<R>)this.recordFactory;
  }

  public LayerRecordMenu getRecordMenu() {
    return this.recordMenu;
  }

  public LayerRecordMenu getRecordMenu(final LayerRecord record) {
    if (isLayerRecord(record)) {
      LayerRecordMenu.setEventRecord(record);
      return this.recordMenu;
    }
    return null;
  }

  protected LayerRecord getRecordProxied(final LayerRecord record) {
    if (record instanceof AbstractProxyLayerRecord) {
      final AbstractProxyLayerRecord proxyRecord = (AbstractProxyLayerRecord)record;
      return proxyRecord.getRecordProxied();
    } else {
      return record;
    }
  }

  public List<LayerRecord> getRecords() {
    throw new UnsupportedOperationException();
  }

  public <R extends LayerRecord> List<R> getRecords(BoundingBox boundingBox) {
    if (hasGeometryField()) {
      boundingBox = convertBoundingBox(boundingBox);
      if (Property.hasValue(boundingBox)) {
        final List<R> records = getRecordsIndex(boundingBox);
        return records;
      }
    }
    return Collections.emptyList();
  }

  public <R extends LayerRecord> List<R> getRecords(Geometry geometry, final double distance) {
    if (geometry == null || !hasGeometryField()) {
      return new ArrayList<>();
    } else {
      geometry = convertGeometry(geometry);
      return getRecordsIndex(geometry, distance);
    }
  }

<<<<<<< HEAD
=======
  public <R extends LayerRecord> List<R> getRecords(final Map<String, ? extends Object> filter) {
    final RecordDefinition recordDefinition = getRecordDefinition();
    final Query query = Query.and(recordDefinition, filter);
    return getRecords(query);
  }

  public <R extends LayerRecord> List<R> getRecords(final PathName pathName) {
    final Query query = new Query(pathName);
    return getRecords(query);
  }

  @SuppressWarnings("unchecked")
>>>>>>> d4c06170
  public <R extends LayerRecord> List<R> getRecords(final Query query) {
    final List<R> records = new ArrayList<>();
    final Consumer<LayerRecord> action = (Consumer<LayerRecord>)(Consumer<R>)records::add;
    forEachRecord(query, action);
    return records;
  }

  public List<LayerRecord> getRecordsBackground(final BoundingBox boundingBox) {
    return getRecords(boundingBox);
  }

  public <R extends LayerRecord> List<R> getRecordsCached(final Label cacheId) {
    synchronized (getSync()) {
      final List<R> records = new ArrayList<>();
      final Collection<LayerRecord> cachedRecords = this.recordsByCacheId.get(cacheId);
      if (cachedRecords != null) {
        for (final LayerRecord record : cachedRecords) {
          final R proxyRecord = newProxyLayerRecord(record);
          records.add(proxyRecord);
        }
      }
      return records;
    }
  }

  public <R extends LayerRecord> List<R> getRecordsChanged() {
    synchronized (getSync()) {
      final List<R> records = new ArrayList<>();
      records.addAll(getRecordsNew());
      records.addAll(getRecordsModified());
      records.addAll(getRecordsDeleted());
      return records;
    }
  }

  public <R extends LayerRecord> List<R> getRecordsDeleted() {
    return getRecordsCached(this.cacheIdDeleted);
  }

  @SuppressWarnings({
    "unchecked", "rawtypes"
  })
  protected <R extends LayerRecord> List<R> getRecordsIndex(final BoundingBox boundingBox) {
    synchronized (getSync()) {
      final List<R> records = (List)this.index.queryIntersects(boundingBox);
      return records;
    }
  }

  @SuppressWarnings({
    "unchecked", "rawtypes"
  })
  protected <R extends LayerRecord> List<R> getRecordsIndex(final Geometry geometry,
    final double distance) {
    synchronized (getSync()) {
      return (List)this.index.getRecordsDistance(geometry, distance);
    }
  }

  public <R extends LayerRecord> Collection<R> getRecordsModified() {
    return getRecordsCached(this.cacheIdModified);
  }

  public <R extends LayerRecord> List<R> getRecordsNew() {
    return getRecordsCached(this.cacheIdNew);
  }

  /**
   * Query the underlying record store to return those records that have been
   * saved that match the query.
   *
   * @param query
   * @return The records.
   */
  public <R extends LayerRecord> List<R> getRecordsPersisted(final Query query) {
    return getRecords(query);
  }

  protected List<LayerRecord> getRecordsVisible(final BoundingBox boundingBox) {
    final List<LayerRecord> records = getRecords(boundingBox);
    for (final Iterator<LayerRecord> iterator = records.iterator(); iterator.hasNext();) {
      final LayerRecord layerRecord = iterator.next();
      if (!isVisible(layerRecord) || isDeleted(layerRecord)) {
        iterator.remove();
      }
    }
    return records;
  }

  @Override
  public BoundingBox getSelectedBoundingBox() {
    BoundingBox boundingBox = super.getSelectedBoundingBox();
    for (final Record record : getSelectedRecords()) {
      final Geometry geometry = record.getGeometry();
      boundingBox = boundingBox.expandToInclude(geometry);
    }
    return boundingBox;
  }

  public List<LayerRecord> getSelectedRecords() {
    return getRecordsCached(this.cacheIdSelected);
  }

  public List<LayerRecord> getSelectedRecords(final BoundingBox boundingBox) {
    final LayerRecordQuadTree index = getSelectedRecordsIndex();
    return index.queryIntersects(boundingBox);
  }

  protected LayerRecordQuadTree getSelectedRecordsIndex() {
    if (this.selectedRecordsIndex == null) {
      final List<LayerRecord> selectedRecords = getSelectedRecords();
      final LayerRecordQuadTree index = new LayerRecordQuadTree(getProject().getGeometryFactory(),
        selectedRecords);
      this.selectedRecordsIndex = index;
    }
    return this.selectedRecordsIndex;
  }

  public int getSelectionCount() {
    return getRecordCountCached(this.cacheIdSelected);
  }

  public Collection<String> getSnapLayerPaths() {
    return getProperty("snapLayers", Collections.<String> emptyList());
  }

  public Collection<String> getUserReadOnlyFieldNames() {
    return Collections.unmodifiableSet(this.userReadOnlyFieldNames);
  }

  public Object getValidSearchValue(final FieldDefinition field, final Object fieldValue) {
    try {
      return field.toFieldValueException(fieldValue);
    } catch (final Throwable t) {
      return null;
    }
  }

  public String getWhere() {
    if (Property.isEmpty(this.filter)) {
      return this.where;
    } else {
      return this.filter.toFormattedString();
    }
  }

  public boolean hasFieldNamesSet(final String fieldNamesSetName) {
    if (Property.hasValue(fieldNamesSetName)) {
      final List<String> fieldNames = this.fieldNamesSets.get(fieldNamesSetName.toUpperCase());
      if (Property.hasValue(fieldNames)) {
        return true;
      }
    }
    return false;
  }

  public boolean hasGeometryField() {
    final RecordDefinition recordDefinition = getRecordDefinition();
    if (recordDefinition == null) {
      return false;
    } else {
      return recordDefinition.getGeometryField() != null;
    }
  }

  protected boolean hasPermission(final String permission) {
    if (this.recordDefinition == null) {
      return true;
    } else {
      final Collection<String> permissions = this.recordDefinition.getProperty("permissions");
      if (permissions == null) {
        return true;
      } else {
        final boolean hasPermission = permissions.contains(permission);
        return hasPermission;
      }
    }
  }

  @Override
  protected boolean initializeDo() {
    initRecordMenu();
    return super.initializeDo();
  }

  protected LayerRecordMenu initRecordMenu() {
    final LayerRecordMenu menu = new LayerRecordMenu(this);
    this.recordMenu = menu;
    if (this.recordDefinition != null) {
      final RecordDefinition recordDefinition = getRecordDefinition();
      final boolean hasGeometry = recordDefinition.hasGeometryField();

      final Predicate<LayerRecord> modified = LayerRecord::isModified;
      final Predicate<LayerRecord> notDeleted = ((Predicate<LayerRecord>)this::isDeleted).negate();
      final Predicate<LayerRecord> modifiedOrDeleted = modified.or(LayerRecord::isDeleted);

      final EnableCheck editableEnableCheck = this::isEditable;

      menu.addGroup(0, "default");
      menu.addGroup(1, "record");
      menu.addGroup(2, "dnd");

      final MenuFactory layerMenuFactory = MenuFactory.findMenu(this);
      if (layerMenuFactory != null) {
        menu.addComponentFactory("default", 0, new WrappedMenuFactory("Layer", layerMenuFactory));
      }

      menu.addMenuItem("record", "View/Edit Record", "table_edit", notDeleted, this::showForm);

      if (hasGeometry) {
        menu.addMenuItem("record", "Zoom to Record", "magnifier_zoom_selected", notDeleted,
          this::zoomToRecord);
        menu.addMenuItem("record", "Pan to Record", "pan_selected", notDeleted, (record) -> {
          final MapPanel mapPanel = getMapPanel();
          if (mapPanel != null) {
            mapPanel.panToRecord(record);
          }
        });
        final MenuFactory editMenu = new MenuFactory("Edit Record Operations");
        editMenu.setEnableCheck(LayerRecordMenu.enableCheck(notDeleted));
        final DataType geometryDataType = recordDefinition.getGeometryField().getDataType();
        if (geometryDataType == DataTypes.LINE_STRING
          || geometryDataType == DataTypes.MULTI_LINE_STRING) {
          if (DirectionalFields.getProperty(recordDefinition).hasDirectionalFields()) {
            LayerRecordMenu.addMenuItem(editMenu, "geometry", LayerRecordForm.FLIP_RECORD_NAME,
              LayerRecordForm.FLIP_RECORD_ICON, editableEnableCheck,
              this::actionFlipRecordOrientation);

            LayerRecordMenu.addMenuItem(editMenu, "geometry",
              LayerRecordForm.FLIP_LINE_ORIENTATION_NAME,
              LayerRecordForm.FLIP_LINE_ORIENTATION_ICON, editableEnableCheck,
              this::actionFlipLineOrientation);

            LayerRecordMenu.addMenuItem(editMenu, "geometry", LayerRecordForm.FLIP_FIELDS_NAME,
              LayerRecordForm.FLIP_FIELDS_ICON, editableEnableCheck, this::actionFlipFields);
          } else {
            LayerRecordMenu.addMenuItem(editMenu, "geometry", "Flip Line Orientation", "flip_line",
              editableEnableCheck, this::actionFlipLineOrientation);
          }
        }
        menu.addComponentFactory("record", editMenu);
      }
      menu.addMenuItem("record", "Delete Record", "table_row_delete", LayerRecord::isDeletable,
        this::deleteRecord);

      menu.addMenuItem("record", "Revert Record", "arrow_revert", modifiedOrDeleted,
        LayerRecord::revertChanges);

      final Predicate<LayerRecord> hasModifiedEmptyFields = LayerRecord::isHasModifiedEmptyFields;
      menu.addMenuItem("record", "Revert Empty Fields", "field_empty_revert",
        hasModifiedEmptyFields, LayerRecord::revertEmptyFields);

      menu.addMenuItem("dnd", "Copy Record", "page_copy", this::copyRecordToClipboard);

      if (hasGeometry) {
        menu.addMenuItem("dnd", "Paste Geometry", "geometry_paste", this::canPasteRecordGeometry,
          this::pasteRecordGeometry);
      }
    }
    return menu;
  }

  /**
   * Cancel changes for one of the lists of changes {@link #deletedRecords},
   * {@link #newRecords}, {@link #modifiedRecords}.
   *
   * @param cacheId
   */
  private boolean internalCancelChanges(final Label cacheId) {
    boolean cancelled = true;
    for (final LayerRecord record : getRecordsCached(cacheId)) {
      removeFromIndex(record);
      try {
        removeRecordFromCache(cacheId, record);
        if (cacheId == this.cacheIdNew) {
          removeRecordFromCache(record);
          record.setState(RecordState.DELETED);
        } else {
          internalCancelChanges(record);
          addToIndex(record);
        }
      } catch (final Throwable e) {
        Logs.error(this, "Unable to cancel changes.\n" + record, e);
        cancelled = false;
      }
    }
    return cancelled;
  }

  /**
   * Revert the values of the record to the last values loaded from the database
   *
   * @param record
   */
  protected void internalCancelChanges(final LayerRecord record) {
    if (record != null) {
      record.cancelChanges();
    }
  }

  protected boolean internalIsDeleted(final LayerRecord record) {
    if (record == null) {
      return false;
    } else if (record.getState() == RecordState.DELETED) {
      return true;
    } else {
      return isRecordCached(this.cacheIdDeleted, record);
    }
  }

  /**
   * Revert the values of the record to the last values loaded from the database
   *
   * @param record
   */
  protected LayerRecord internalPostSaveChanges(final LayerRecord record) {
    if (record != null) {
      record.clearChanges();
      return record;
    }
    return null;
  }

  protected boolean internalSaveChanges(final RecordLayerErrors errors, final LayerRecord record) {
    final RecordState originalState = record.getState();
    final LayerRecord layerRecord = getProxiedRecord(record);
    final boolean saved = saveChangesDo(errors, layerRecord);
    if (saved) {
      postSaveChanges(originalState, layerRecord);
    }
    return saved;
  }

  public boolean isCanAddRecords() {
    return !super.isReadOnly() && isEditable() && this.canAddRecords && hasPermission("INSERT");
  }

  public boolean isCanDeleteRecords() {
    return !super.isReadOnly() && isEditable() && this.canDeleteRecords && hasPermission("DELETE");
  }

  public boolean isCanEditRecords() {
    return !super.isReadOnly() && isEditable() && this.canEditRecords && hasPermission("UPDATE");
  }

  public boolean isCanMergeRecords() {
    if (isCanAddRecords()) {
      if (isCanDeleteRecords()) {
        final DataType geometryType = getGeometryType();
        if (DataTypes.POINT.equals(geometryType)) {
          return false;
        } else if (DataTypes.MULTI_POINT.equals(geometryType)) {
          return false;
        } else if (DataTypes.POLYGON.equals(geometryType)) {
          return false;
        } else if (DataTypes.MULTI_POLYGON.equals(geometryType)) {
          return false;
        }
        final List<LayerRecord> mergeableSelectedRecords = getMergeableSelectedRecords();
        if (mergeableSelectedRecords.size() > 1) {
          return true;
        }
      }
    }
    return false;
  }

  public boolean isCanPasteRecords() {
    if (isExists()) {
      if (!this.canPasteRecords) {
        return false;
      } else if (super.isReadOnly()) {
        return false;
      } else if (!super.isEditable()) {
        return false;
      } else if (ClipboardUtil
        .isDataFlavorAvailable(RecordReaderTransferable.DATA_OBJECT_READER_FLAVOR)) {
        return true;
      } else {
        if (ClipboardUtil.isDataFlavorAvailable(DataFlavor.stringFlavor)) {
          final String string = ClipboardUtil.getContents(DataFlavor.stringFlavor);
          if (Property.hasValue(string)) {
            int lineIndex = string.indexOf('\n');
            if (lineIndex == -1) {
              lineIndex = string.indexOf('\r');
            }
            if (lineIndex != -1) {
              final String line = string.substring(0, lineIndex).trim();
              String fieldName;
              final int tabIndex = line.indexOf('\t');
              if (tabIndex != -1) {
                fieldName = line.substring(0, tabIndex);

              } else {
                final int commaIndex = line.indexOf(',');
                if (commaIndex != -1) {
                  fieldName = line.substring(0, commaIndex);
                } else {
                  fieldName = line;
                }
              }
              if (fieldName.startsWith("\"")) {
                fieldName = fieldName.substring(1);
              }
              if (fieldName.endsWith("\"")) {
                fieldName = fieldName.substring(0, fieldName.length() - 1);
              }
              if (getRecordDefinition().hasField(fieldName)) {
                return true;
              }
            }
          }
        }
      }
    }
    return false;
  }

  @Override
  public boolean isClonable() {
    return true;
  }

  public boolean isDeleted(final LayerRecord record) {
    return internalIsDeleted(record);
  }

  public boolean isFieldUserReadOnly(final String fieldName) {
    return getUserReadOnlyFieldNames().contains(fieldName);
  }

  public boolean isHasCachedRecords(final Label cacheId) {
    return getRecordCountCached(cacheId) > 0;
  }

  public boolean isHasChangedRecords() {
    return isHasChanges();
  }

  @Override
  public boolean isHasChanges() {
    if (isEditable()) {
      if (isHasCachedRecords(this.cacheIdNew)) {
        return true;
      } else if (isHasCachedRecords(this.cacheIdModified)) {
        return true;
      } else if (isHasCachedRecords(this.cacheIdDeleted)) {
        return true;
      } else {
        return false;
      }
    } else {
      return false;
    }
  }

  @Override
  public boolean isHasGeometry() {
    return isExists() && getGeometryFieldName() != null;
  }

  @Override
  public boolean isHasSelectedRecords() {
    return isExists() && isHasCachedRecords(this.cacheIdSelected);
  }

  public boolean isHasSelectedRecordsWithGeometry() {
    return isHasGeometry() && isHasSelectedRecords();
  }

  public boolean isHidden(final LayerRecord record) {
    if (isCanDeleteRecords() && isDeleted(record)) {
      return true;
    } else if (isSelectable() && isSelected(record)) {
      return true;
    } else {
      return false;
    }
  }

  public boolean isHighlighted(final LayerRecord record) {

    return isRecordCached(this.cacheIdHighlighted, record);
  }

  public boolean isLayerRecord(final Record record) {
    if (record == null) {
      return false;
    } else if (record.getRecordDefinition() == getRecordDefinition()) {
      return true;
    } else {
      return false;
    }
  }

  public boolean isModified(final LayerRecord record) {
    return isRecordCached(this.cacheIdModified, record);
  }

  public boolean isNew(final LayerRecord record) {
    return isRecordCached(this.cacheIdNew, record);
  }

  protected boolean isPostSaveRemoveCacheId(final Label cacheId) {
    if (cacheId == this.cacheIdDeleted || cacheId == this.cacheIdNew
      || cacheId == this.cacheIdModified) {
      return true;
    } else {
      return false;
    }
  }

  @Override
  public boolean isReadOnly() {
    if (super.isReadOnly()) {
      return true;
    } else {
      if (this.canAddRecords && hasPermission("INSERT")) {
        return false;
      } else if (this.canDeleteRecords && hasPermission("DELETE")) {
        return false;
      } else if (this.canEditRecords && hasPermission("UPDATE")) {
        return false;
      } else {
        return true;
      }
    }
  }

  public boolean isRecordCached(final Label cacheId, LayerRecord record) {
    record = getProxiedRecord(record);
    if (isLayerRecord(record)) {
      synchronized (getSync()) {
        final Collection<LayerRecord> cachedRecords = this.recordsByCacheId.get(cacheId);
        if (cachedRecords != null) {
          return cachedRecords.contains(record);
        }
      }
    }
    return false;
  }

  public boolean isSelected(final LayerRecord record) {
    return isRecordCached(this.cacheIdSelected, record);
  }

  public boolean isSnapToAllLayers() {
    return this.snapToAllLayers;
  }

  public boolean isUseFieldTitles() {
    return this.useFieldTitles;
  }

  public boolean isVisible(final LayerRecord record) {
    if (isExists() && isVisible()) {
      final AbstractRecordLayerRenderer renderer = getRenderer();
      if (renderer == null || renderer.isVisible(record)) {
        return true;
      }
    }
    return false;
  }

  private void mergeSelectedRecords() {
    if (isCanMergeRecords()) {
      MergeRecordsDialog.showDialog(this);
    }
  }

  protected LayerRecordForm newDefaultForm(final LayerRecord record) {
    return new LayerRecordForm(this, record);
  }

  public LayerRecordForm newForm(final LayerRecord record) {
    final String formFactoryExpression = getProperty(FORM_FACTORY_EXPRESSION);
    if (Property.hasValue(formFactoryExpression)) {
      try {
        final SpelExpressionParser parser = new SpelExpressionParser();
        final Expression expression = parser.parseExpression(formFactoryExpression);
        final EvaluationContext context = new StandardEvaluationContext(this);
        context.setVariable("object", record);
        return expression.getValue(context, LayerRecordForm.class);
      } catch (final Throwable e) {
        Logs.error(this, "Unable to create form for " + this, e);
        return null;
      }
    } else {
      return newDefaultForm(record);
    }
  }

  public LayerRecord newLayerRecord(final Map<String, ? extends Object> values) {
    if (!isReadOnly() && isEditable() && isCanAddRecords()) {
      final RecordFactory<LayerRecord> recordFactory = getRecordFactory();
      final LayerRecord record = recordFactory.newRecord(getRecordDefinition());
      record.setState(RecordState.INITIALIZING);
      try {
        if (values != null && !values.isEmpty()) {
          record.setValuesByPath(values);
          record.setIdentifier(null);
        }
      } finally {
        record.setState(RecordState.NEW);
      }
      addRecordToCache(this.cacheIdNew, record);
      fireRecordInserted(record);
      fireHasChangedRecords();
      return record;
    } else {
      return null;
    }
  }

  protected LayerRecord newLayerRecord(final RecordDefinition recordDefinition) {
    if (recordDefinition.equals(getRecordDefinition())) {
      return new ArrayLayerRecord(this);
    } else {
      throw new IllegalArgumentException("Cannot create records for " + recordDefinition);
    }
  }

  @Override
  public TabbedValuePanel newPropertiesPanel() {
    final TabbedValuePanel propertiesPanel = super.newPropertiesPanel();
    newPropertiesPanelFields(propertiesPanel);
    newPropertiesPanelFieldNamesSet(propertiesPanel);
    newPropertiesPanelStyle(propertiesPanel);
    newPropertiesPanelSnapping(propertiesPanel);
    return propertiesPanel;
  }

  protected void newPropertiesPanelFieldNamesSet(final TabbedValuePanel propertiesPanel) {
    final FieldNamesSetPanel panel = new FieldNamesSetPanel(this);
    propertiesPanel.addTab("Field Sets", panel);
  }

  protected void newPropertiesPanelFields(final TabbedValuePanel propertiesPanel) {
    final RecordDefinition recordDefinition = getRecordDefinition();
    final BaseJTable fieldTable = RecordDefinitionTableModel.newTable(recordDefinition);

    final BasePanel fieldPanel = new BasePanel(new BorderLayout());
    fieldPanel.setPreferredSize(new Dimension(500, 400));
    final JScrollPane fieldScroll = new JScrollPane(fieldTable);
    fieldPanel.add(fieldScroll, BorderLayout.CENTER);
    propertiesPanel.addTab("Fields", fieldPanel);
  }

  protected void newPropertiesPanelSnapping(final TabbedValuePanel propertiesPanel) {
    final SnapLayersPanel panel = new SnapLayersPanel(this);
    propertiesPanel.addTab("Snapping", panel);
  }

  protected void newPropertiesPanelStyle(final TabbedValuePanel propertiesPanel) {
    if (getRenderer() != null) {
      final LayerStylePanel stylePanel = new LayerStylePanel(this);
      propertiesPanel.addTab("Style", "palette", stylePanel);
    }
  }

  @Override
  protected BasePanel newPropertiesTabGeneral(final TabbedValuePanel tabPanel) {
    final BasePanel generalPanel = super.newPropertiesTabGeneral(tabPanel);
    newPropertiesTabGeneralPanelFilter(generalPanel);
    return generalPanel;
  }

  protected ValueField newPropertiesTabGeneralPanelFilter(final BasePanel parent) {
    final ValueField filterPanel = new ValueField(this);
    Borders.titled(filterPanel, "Filter");

    final QueryFilterField field = new QueryFilterField(this, "where", getWhere());
    filterPanel.add(field);
    Property.addListener(field, "where", getBeanPropertyListener());

    GroupLayouts.makeColumns(filterPanel, 1, true);

    parent.add(filterPanel);
    return filterPanel;
  }

  @SuppressWarnings("unchecked")
  protected <R extends LayerRecord> R newProxyLayerRecord(final LayerRecord record) {
    return (R)record;
  }

  protected <R extends LayerRecord> List<R> newProxyLayerRecords(
    final Iterable<? extends LayerRecord> records) {
    final List<R> proxyRecords = new ArrayList<>();
    for (final LayerRecord record : records) {
      final R proxyRecord = newProxyLayerRecord(record);
      proxyRecords.add(proxyRecord);
    }
    return proxyRecords;
  }

  public JComponent newSearchField(final FieldDefinition fieldDefinition,
    final CodeTable codeTable) {
    if (fieldDefinition == null) {
      return new TextField(20);
    } else {
      final String fieldName = fieldDefinition.getName();
      return RecordLayerFields.newCompactField(this, fieldName, true);
    }
  }

  public UndoableEdit newSetFieldUndo(final LayerRecord record, final String fieldName,
    final Object oldValue, final Object newValue) {
    return new SetRecordFieldValueUndo(record, fieldName, oldValue, newValue);
  }

  protected Map<String, Object> newSplitValues(final LayerRecord oldRecord,
    final LineString oldLine, final Point splitPoint, final LineString newLine) {
    final DirectionalFields directionalFields = DirectionalFields.getProperty(oldRecord);
    final Map<String, Object> values1 = directionalFields.newSplitValues(oldRecord, oldLine,
      splitPoint, newLine);
    return values1;
  }

  public RecordLayerTablePanel newTablePanel(final Map<String, Object> config) {
    final RecordLayerTable table = RecordLayerTableModel.newTable(this);
    if (table == null) {
      return null;
    } else {
      return new RecordLayerTablePanel(this, table, config);
    }
  }

  @Override
  protected Component newTableViewComponent(final Map<String, Object> config) {
    return newTablePanel(config);
  }

  public void panToBoundingBox(final BoundingBox boundingBox) {
    final MapPanel mapPanel = getMapPanel();
    mapPanel.panToBoundingBox(boundingBox);
  }

  public void panToSelected() {
    final BoundingBox selectedBoundingBox = getSelectedBoundingBox();
    panToBoundingBox(selectedBoundingBox);
  }

  public void pasteRecordGeometry(final LayerRecord record) {
    final Geometry geometry = getPasteRecordGeometry(record, true);
    if (geometry != null) {
      record.setGeometryValue(geometry);
    }
  }

  public void pasteRecords() {
    final List<LayerRecord> newRecords = new ArrayList<>();
    try (
      BaseCloseable eventsEnabled = eventsDisabled()) {
      RecordReader reader = ClipboardUtil
        .getContents(RecordReaderTransferable.DATA_OBJECT_READER_FLAVOR);
      if (reader == null) {
        final String string = ClipboardUtil.getContents(DataFlavor.stringFlavor);
        if (Property.hasValue(string)) {
          if (string.contains("\t")) {
            final Resource tsvResource = new ByteArrayResource("t.tsv", string);
            reader = RecordReader.newRecordReader(tsvResource);
          } else {
            final Resource resource = new ByteArrayResource("t.csv", string);
            reader = RecordReader.newRecordReader(resource);
          }
        }
      }
      if (reader != null) {
        for (final Record sourceRecord : reader) {
          final Map<String, Object> newValues = getPasteNewValues(sourceRecord);

          if (!newValues.isEmpty()) {
            final LayerRecord newRecord = newLayerRecord(newValues);
            if (newRecord != null) {
              newRecords.add(newRecord);
            }
          }
        }
      }
    } catch (final Throwable e) {
      LoggingEventPanel.showDialog(getMapPanel(), "Unexpected error pasting records", e);
      return;
    }
    RecordValidationDialog.validateRecords("Pasting Records", this, newRecords, (validator) -> {
      // Success
      // Save the valid records
      final List<LayerRecord> validRecords = validator.getValidRecords();
      if (!validRecords.isEmpty()) {
        saveChanges(validRecords);
        addSelectedRecords(validRecords);
        zoomToRecords(validRecords);
        showRecordsTable(RecordLayerTableModel.MODE_RECORDS_SELECTED);
        firePropertyChange(RECORDS_INSERTED, null, validRecords);
      }
      // Delete any invalid records
      final List<LayerRecord> invalidRecords = validator.getInvalidRecords();
      if (!invalidRecords.isEmpty()) {
        deleteRecords(invalidRecords);
      }
    }, (validator) -> {
      // Cancel, delete all the records
      deleteRecords(newRecords);
    });
  }

  protected void postSaveChanges(final RecordState originalState, final LayerRecord record) {
    postSaveDeletedRecord(record);
    postSaveModifiedRecord(record);
    postSaveNewRecord(record);
  }

  protected boolean postSaveDeletedRecord(final LayerRecord record) {
    final boolean deleted;
    synchronized (getSync()) {
      deleted = removeRecordFromCache(this.cacheIdDeleted, record);
    }
    if (deleted) {
      removeRecordFromCache(record);
      removeFromIndex(record);
      return true;
    } else {
      return false;
    }
  }

  protected boolean postSaveModifiedRecord(final LayerRecord record) {
    boolean removed;
    synchronized (getSync()) {
      removed = removeRecordFromCache(this.cacheIdModified, record);
    }
    if (removed) {
      record.postSaveModified();
      return true;
    } else {
      return false;
    }
  }

  protected boolean postSaveNewRecord(final LayerRecord record) {
    boolean isNew;
    final boolean selected;
    final boolean highlighted;
    synchronized (getSync()) {
      selected = isSelected(record);
      highlighted = isHighlighted(record);
      isNew = removeRecordFromCache(this.cacheIdNew, record);
    }
    if (isNew) {
      removeRecordFromCache(record);
      record.postSaveNew();
      addToIndex(record);
      setSelectedHighlighted(record, selected, highlighted);
    }
    return isNew;
  }

  protected void postSelectByBoundingBox(final List<LayerRecord> records) {
    if (isHasSelectedRecordsWithGeometry()) {
      showRecordsTable(RecordLayerTableModel.MODE_RECORDS_SELECTED);
    }
    if (!records.isEmpty()) {
      firePropertyChange("selectedRecordsByBoundingBox", false, true);
    }
  }

  @Override
  public void propertyChange(final PropertyChangeEvent event) {
    super.propertyChange(event);
    if (isExists()) {
      final Object source = event.getSource();
      final String propertyName = event.getPropertyName();
      if (!"qaMessagesUpdated".equals(propertyName)) {
        if (source instanceof LayerRecord) {
          final LayerRecord record = (LayerRecord)source;
          if (record.getLayer() == this) {
            if (DataType.equal(propertyName, getGeometryFieldName())) {
              final Geometry oldGeometry = (Geometry)event.getOldValue();
              updateSpatialIndex(record, oldGeometry);
              clearSelectedRecordsIndex();
            }
          }
        }
      }
    }
  }

  protected void recordPasted(final LayerRecord newRecord) {
  }

  @Override
  protected void refreshDo() {
    setIndexRecords(null);
    cleanCachedRecords();
  }

  @Override
  protected void refreshPostDo() {
    super.refreshPostDo();
    fireRecordsChanged();
  }

  protected void removeForm(final LayerRecord record) {
    final List<LayerRecord> records = Collections.singletonList(record);
    removeForms(records);
    cleanCachedRecords();
  }

  protected void removeForms(final Iterable<? extends LayerRecord> records) {
    final List<LayerRecordForm> forms = new ArrayList<>();
    final List<Window> windows = new ArrayList<>();
    synchronized (this.formRecords) {
      for (final LayerRecord record : records) {
        final LayerRecord proxiedRecord = getRecordProxied(record);
        final int index = proxiedRecord.indexOf(this.formRecords);
        if (index == -1) {
        } else {
          removeRecordFromCache(this.cacheIdForm, proxiedRecord);
          this.formRecords.remove(index);
          final Component component = this.formComponents.remove(index);
          if (component instanceof LayerRecordForm) {
            final LayerRecordForm form = (LayerRecordForm)component;
            forms.add(form);
          }
          final Window window = this.formWindows.remove(index);
          if (window != null) {
            windows.add(window);
          }
        }
      }
    }
    if (!forms.isEmpty() && !windows.isEmpty()) {
      Invoke.later(() -> {
        for (final LayerRecordForm form : forms) {
          form.destroy();
        }
        for (final Window window : windows) {
          SwingUtil.dispose(window);
        }
      });
    }
  }

  public boolean removeFromIndex(final BoundingBox boundingBox, final LayerRecord record) {
    synchronized (getSync()) {
      // Sync before to avoid deadlock if record calls layer.getSync() during
      // remove
      return this.index.removeRecord(record);
    }
  }

  public void removeFromIndex(final Collection<? extends LayerRecord> records) {
    for (final LayerRecord record : records) {
      removeFromIndex(record);
    }
  }

  public void removeFromIndex(final LayerRecord record) {
    final Geometry geometry = record.getGeometry();
    if (geometry != null && !geometry.isEmpty()) {
      synchronized (getSync()) {
        removeRecordFromCache(this.cacheIdIndex, record);
        final BoundingBox boundingBox = geometry.getBoundingBox();
        removeFromIndex(boundingBox, record);
      }
    }
  }

  protected void removeHighlightedRecord(final LayerRecord record) {
    removeRecordFromCache(this.cacheIdHighlighted, record);
  }

  void removeProxiedRecord(final LayerRecord proxyRecord) {
    if (proxyRecord != null) {
      synchronized (proxyRecord) {
        this.proxiedRecords.remove(proxyRecord);
      }
    }
  }

  void removeProxiedRecordIdentifier(final Identifier identifier) {
    ShortCounter.deccrement(this.proxiedRecordIdentifiers, identifier);
  }

  protected boolean removeRecordFromCache(final Label cacheId, LayerRecord record) {
    record = getProxiedRecord(record);
    if (isLayerRecord(record)) {
      synchronized (getSync()) {
        return Maps.removeFromCollection(this.recordsByCacheId, cacheId, record);
      }
    }
    return false;
  }

  protected boolean removeRecordFromCache(LayerRecord record) {
    boolean removed = false;
    record = getProxiedRecord(record);
    synchronized (getSync()) {
      if (isLayerRecord(record)) {
        for (final Label cacheId : new ArrayList<>(this.recordsByCacheId.keySet())) {
          removed |= removeRecordFromCache(cacheId, record);
        }
      }
    }
    return removed;
  }

  public int removeRecordsFromCache(final Label cacheId,
    final Collection<? extends LayerRecord> records) {
    synchronized (getSync()) {
      int count = 0;
      for (final LayerRecord record : records) {
        if (removeRecordFromCache(cacheId, record)) {
          count++;
        }
      }
      cleanCachedRecords();
      return count;
    }
  }

  protected boolean removeSelectedRecord(final LayerRecord record) {
    final boolean removed = removeRecordFromCache(this.cacheIdSelected, record);
    removeHighlightedRecord(record);
    clearSelectedRecordsIndex();
    return removed;
  }

  public void replaceValues(final LayerRecord record, final Map<String, Object> values) {
    record.setValues(values);
  }

  public void revertChanges(final LayerRecord record) {
    synchronized (getSync()) {
      if (isLayerRecord(record)) {
        final boolean selected = isSelected(record);
        final boolean highlighted = isHighlighted(record);
        postSaveModifiedRecord(record);
        if (removeRecordFromCache(this.cacheIdDeleted, record)) {
          record.setState(RecordState.PERSISTED);
        }
        removeRecordFromCache(record);
        setSelectedHighlighted(record, selected, highlighted);
        cleanCachedRecords();
      }
    }
  }

  @Override
  public boolean saveChanges() {
    if (isExists()) {
      final List<LayerRecord> allRecords = new ArrayList<>();
      for (final Label cacheId : Arrays.asList(this.cacheIdDeleted, this.cacheIdModified,
        this.cacheIdNew)) {
        final List<LayerRecord> records = getRecordsCached(cacheId);
        allRecords.addAll(records);
      }
      return saveChanges(allRecords);
    } else {
      return false;
    }
  }

  public final boolean saveChanges(final Collection<? extends LayerRecord> records) {
    try {
      if (records.isEmpty()) {
        return true;
      } else {
        // Includes two types of validation of record. The first checks field
        // types before interacting with the record store. The second is any
        // errors on the actual saving of data.
        final Set<Boolean> allSaved = new HashSet<>();
        RecordValidationDialog.validateRecords("Save Changes", //
          this, //
          records, (validator) -> {
            // Success
            // Save the valid records
            final List<LayerRecord> validRecords = validator.getValidRecords();
            if (!validRecords.isEmpty()) {
              final RecordLayerErrors errors = new RecordLayerErrors("Saving Changes", this);
              try (
                BaseCloseable eventsEnabled = eventsDisabled()) {
                for (final LayerRecord record : validRecords) {
                  synchronized (this.getSync()) {
                    try {
                      final boolean saved = internalSaveChanges(errors, record);
                      if (!saved) {
                        errors.addRecord(record, "Unknown error");
                      }
                    } catch (final Throwable t) {
                      errors.addRecord(record, t);
                    }
                  }
                }
                cleanCachedRecords();
              } finally {
                if (!errors.showErrorDialog()) {
                  allSaved.add(false);
                }
              }
              fireRecordsChanged();
            }
            final List<LayerRecord> invalidRecords = validator.getInvalidRecords();
            if (!invalidRecords.isEmpty()) {
              allSaved.add(false);
            }
          }, (validator) -> {
            allSaved.add(false);
          });
        return allSaved.isEmpty();
      }
    } finally {
      fireSelected();
      fireHasChangedRecords();
    }
  }

  public final boolean saveChanges(final LayerRecord... records) {
    final List<LayerRecord> list = Arrays.asList(records);
    return saveChanges(list);
  }

  public final boolean saveChanges(final LayerRecord record) {
    // Includes two types of validation of record. The first checks field
    // types before interacting with the record store. The second is any
    // errors on the actual saving of data.
    final Set<Boolean> allSaved = new HashSet<>();
    RecordValidationDialog.validateRecords("Save Changes", //
      this, //
      record, (validator) -> {
        // Success
        // Save the valid records
        final List<LayerRecord> validRecords = validator.getValidRecords();
        if (!validRecords.isEmpty()) {
          final RecordLayerErrors errors = new RecordLayerErrors("Saving Changes", this);
          try (
            BaseCloseable eventsEnabled = eventsDisabled()) {
            synchronized (this.getSync()) {
              try {
                final boolean saved = internalSaveChanges(errors, record);
                if (!saved) {
                  errors.addRecord(record, "Unknown error");
                }
              } catch (final Throwable t) {
                errors.addRecord(record, t);
              }
            }
            cleanCachedRecords();
            record.fireRecordUpdated();
          } finally {
            if (!errors.showErrorDialog()) {
              allSaved.add(false);
            }
          }
        }
        final List<LayerRecord> invalidRecords = validator.getInvalidRecords();
        if (!invalidRecords.isEmpty()) {
          allSaved.add(false);
        }
      }, (validator) -> {
        allSaved.add(false);
      });
    return allSaved.isEmpty();
  }

  @Override
  protected boolean saveChangesDo() {
    throw new UnsupportedOperationException();
  }

  protected boolean saveChangesDo(final RecordLayerErrors errors, final LayerRecord record) {
    return true;
  }

  public void setCanAddRecords(final boolean canAddRecords) {
    this.canAddRecords = canAddRecords;
    firePropertyChange("canAddRecords", !isCanAddRecords(), isCanAddRecords());
  }

  public void setCanDeleteRecords(final boolean canDeleteRecords) {
    if (this.canDeleteRecords != canDeleteRecords) {
      this.canDeleteRecords = canDeleteRecords;
      firePropertyChange("canDeleteRecords", !isCanDeleteRecords(), isCanDeleteRecords());
    }
  }

  public void setCanEditRecords(final boolean canEditRecords) {
    this.canEditRecords = canEditRecords;
    firePropertyChange("canEditRecords", !isCanEditRecords(), isCanEditRecords());
  }

  public void setCanPasteRecords(final boolean canPasteRecords) {
    this.canPasteRecords = canPasteRecords;
  }

  @Override
  public void setEditable(final boolean editable) {
    Invoke.background("Set Editable " + this, () -> {
      if (editable == false) {
        firePropertyChange("preEditable", false, true);
        final boolean hasChanges = isHasChanges();
        if (hasChanges) {
          final Integer result = Invoke.andWait(() -> {
            return JOptionPane.showConfirmDialog(JOptionPane.getRootFrame(),
              "The layer has unsaved changes. Click Yes to save changes. Click No to discard changes. Click Cancel to continue editing.",
              "Save Changes", JOptionPane.YES_NO_CANCEL_OPTION);
          });
          synchronized (getSync()) {
            if (result == JOptionPane.YES_OPTION) {
              if (!saveChanges()) {
                return;
              }
            } else if (result == JOptionPane.NO_OPTION) {
              cancelChanges();
            } else {
              // Don't allow state change if cancelled
              return;
            }
          }
        }
      }
      synchronized (this.getSync()) {
        super.setEditable(editable);
        setCanAddRecords(this.canAddRecords);
        setCanDeleteRecords(this.canDeleteRecords);
        setCanEditRecords(this.canEditRecords);
      }
    });
  }

  public void setFieldColumnWidth(final String fieldName, final int columnWidth) {
    this.fieldColumnWidths.put(fieldName, columnWidth);
  }

  public void setFieldColumnWidths(final Map<String, ? extends Number> fieldColumnWidths) {
    this.fieldColumnWidths.clear();
    for (final Entry<String, ? extends Number> entry : fieldColumnWidths.entrySet()) {
      final String fieldName = entry.getKey();
      final Number widthNumber = entry.getValue();
      if (Property.hasValuesAll(fieldName, widthNumber)) {
        final int width = widthNumber.intValue();
        this.fieldColumnWidths.put(fieldName, width);
      }
    }
  }

  public void setFieldNamesSetName(final String fieldNamesSetName) {
    final String oldValue = this.fieldNamesSetName;
    if (Property.hasValue(fieldNamesSetName)) {
      this.fieldNamesSetName = fieldNamesSetName;
    } else {
      this.fieldNamesSetName = ALL;
    }
    firePropertyChange("fieldNamesSetName", oldValue, this.fieldNamesSetName);
  }

  public void setFieldNamesSets(final Map<String, List<String>> fieldNamesSets) {
    final List<String> allFieldNames = this.fieldNames;
    this.fieldNamesSetNames.clear();
    this.fieldNamesSetNames.add("All");
    this.fieldNamesSets.clear();
    if (fieldNamesSets != null) {
      for (final Entry<String, List<String>> entry : fieldNamesSets.entrySet()) {
        final String name = entry.getKey();
        if (Property.hasValue(name)) {
          final String upperName = name.toUpperCase();
          final Collection<String> names = entry.getValue();
          if (Property.hasValue(names)) {
            final Set<String> fieldNames = new LinkedHashSet<>(names);
            if (ALL.equalsIgnoreCase(name)) {
              if (Property.hasValue(allFieldNames)) {
                fieldNames.addAll(allFieldNames);
              }
            } else {
              boolean found = false;
              for (final String name2 : this.fieldNamesSetNames) {
                if (name.equalsIgnoreCase(name2)) {
                  found = true;
                  Logs.error(this,
                    "Duplicate field set name " + name + "=" + name2 + " for layer " + getPath());
                }
              }
              if (!found) {
                this.fieldNamesSetNames.add(name);
              }
            }
            if (Property.hasValue(allFieldNames)) {
              fieldNames.retainAll(allFieldNames);
            }
            this.fieldNamesSets.put(upperName, new ArrayList<>(fieldNames));
          }
        }
      }
    }
    getFieldNamesSet(ALL);
    firePropertyChange("fieldNamesSets", null, this.fieldNamesSets);
  }

  public void setFilter(final Condition filter) {
    final Object oldValue = this.filter;
    this.where = null;
    this.filter = filter;
    firePropertyChange("filter", oldValue, this.filter);
  }

  @Override
  protected boolean setGeometryFactoryDo(final GeometryFactory geometryFactory) {
    this.index.setGeometryFactory(geometryFactory);
    return super.setGeometryFactoryDo(geometryFactory);
  }

  public void setHighlightedRecords(final Collection<LayerRecord> highlightedRecords) {
    synchronized (getSync()) {
      clearCachedRecords(this.cacheIdHighlighted);
      addHighlightedRecords(highlightedRecords);
    }
  }

  protected void setIndexRecords(final List<LayerRecord> records) {
    synchronized (getSync()) {
      if (hasGeometryField()) {
        final GeometryFactory geometryFactory = getGeometryFactory();
        final LayerRecordQuadTree index = new LayerRecordQuadTree(geometryFactory);
        final Label cacheIdIndex = getCacheIdIndex();
        clearCachedRecords(cacheIdIndex);
        if (records != null) {
          for (final LayerRecord record : records) {
            if (record.hasGeometry()) {
              addRecordToCache(cacheIdIndex, record);
              index.addRecord(record.newRecordProxy());
            }
          }
        }
        cleanCachedRecords();
        final List<LayerRecord> newRecords = getRecordsNew();
        index.addRecords(newRecords);
        this.index = index;
      }
    }
  }

  @Override
  public void setProperties(final Map<String, ? extends Object> properties) {
    if (!properties.containsKey("style")) {
      final GeometryStyleRenderer renderer = getRenderer();
      if (renderer != null) {
        renderer.setStyle(GeometryStyle.newStyle());
      }
    }
    super.setProperties(properties);
    final Predicate<Record> predicate = AbstractRecordLayerRenderer.getFilter(this, properties);
    if (predicate instanceof RecordDefinitionSqlFilter) {
      final RecordDefinitionSqlFilter sqlFilter = (RecordDefinitionSqlFilter)predicate;
      setWhere(sqlFilter.getQuery());
    }
    if (this.fieldNamesSets.isEmpty()) {
      setFieldNamesSets(null);
    }
  }

  protected void setRecordDefinition(final RecordDefinition recordDefinition) {
    this.recordDefinition = recordDefinition;
    if (recordDefinition != null) {
      final FieldDefinition geometryField = recordDefinition.getGeometryField();
      GeometryFactory geometryFactory;
      if (geometryField == null) {
        geometryFactory = null;
        setVisible(false);
        setSelectSupported(false);
        setRenderer(null);
      } else {
        geometryFactory = recordDefinition.getGeometryFactory();
      }
      setGeometryFactory(geometryFactory);
      final String iconName = recordDefinition.getIconName();
      final Icon icon = Icons.getIcon(iconName);
      setIcon(icon);
      this.fieldNames = recordDefinition.getFieldNames();
      List<String> allFieldNames = this.fieldNamesSets.get(ALL.toUpperCase());
      if (Property.hasValue(allFieldNames)) {
        final Set<String> mergedFieldNames = new LinkedHashSet<>(allFieldNames);
        mergedFieldNames.addAll(this.fieldNames);
        mergedFieldNames.retainAll(this.fieldNames);
        allFieldNames = new ArrayList<>(mergedFieldNames);
      } else {
        allFieldNames = new ArrayList<>(this.fieldNames);
      }
      this.fieldNamesSets.put(ALL.toUpperCase(), allFieldNames);
      setWhere(this.where);
    }
  }

  protected void setRecordFactory(final RecordFactory<? extends LayerRecord> recordFactory) {
    this.recordFactory = recordFactory;
  }

  protected void setSelectedHighlighted(final LayerRecord record, final boolean selected,
    final boolean highlighted) {
    if (selected) {
      addSelectedRecord(record);
      if (highlighted) {
        addHighlightedRecord(record);
      }
    }
  }

  public void setSelectedRecords(final BoundingBox boundingBox) {
    if (isSelectable()) {
      final List<LayerRecord> records = getRecordsVisible(boundingBox);
      setSelectedRecords(records);
      postSelectByBoundingBox(records);
    }
  }

  public void setSelectedRecords(final Collection<LayerRecord> selectedRecords) {
    final List<LayerRecord> oldSelectedRecords = getSelectedRecords();
    synchronized (getSync()) {
      clearCachedRecords(this.cacheIdSelected);
      for (final LayerRecord record : selectedRecords) {
        addSelectedRecord(record);
      }
      for (final LayerRecord record : getHighlightedRecords()) {
        if (!isSelected(record)) {
          removeHighlightedRecord(record);
        }
      }
    }
    final List<LayerRecord> newSelectedRecords = getSelectedRecords();
    firePropertyChange(RECORDS_SELECTED, oldSelectedRecords, newSelectedRecords);
    fireSelected();
  }

  public void setSelectedRecords(final LayerRecord... selectedRecords) {
    setSelectedRecords(Arrays.asList(selectedRecords));
  }

  public void setSelectedRecords(final Query query) {
    final List<LayerRecord> records = getRecords(query);
    setSelectedRecords(records);
  }

  public void setSelectedRecordsById(final Identifier id) {
    final RecordDefinition recordDefinition = getRecordDefinition();
    if (recordDefinition != null) {
      final String idFieldName = recordDefinition.getIdFieldName();
      if (idFieldName == null) {
        clearSelectedRecords();
      } else {
        final Query query = Query.equal(recordDefinition, idFieldName, id);
        setSelectedRecords(query);
      }
    }
  }

  public void setSnapLayerPaths(final Collection<String> snapLayerPaths) {
    if (snapLayerPaths == null || snapLayerPaths.isEmpty()) {
      removeProperty("snapLayers");
    } else {
      setProperty("snapLayers", new TreeSet<>(snapLayerPaths));
    }
  }

  public void setSnapToAllLayers(final boolean snapToAllLayers) {
    this.snapToAllLayers = snapToAllLayers;
  }

  @SuppressWarnings("unchecked")
  public void setStyle(Object style) {
    if (style instanceof Map) {
      final Map<String, Object> map = (Map<String, Object>)style;
      style = MapObjectFactory.toObject(map);
    }
    if (style instanceof AbstractRecordLayerRenderer) {
      final AbstractRecordLayerRenderer renderer = (AbstractRecordLayerRenderer)style;
      setRenderer(renderer);
    } else {
      Logs.error(this, "Cannot create renderer for: " + style);
    }
  }

  public void setUseFieldTitles(final boolean useFieldTitles) {
    this.useFieldTitles = useFieldTitles;
  }

  public void setUserReadOnlyFieldNames(final Collection<String> userReadOnlyFieldNames) {
    this.userReadOnlyFieldNames = new LinkedHashSet<>(userReadOnlyFieldNames);
  }

  public void setWhere(final String where) {
    final RecordDefinition recordDefinition = getRecordDefinition();
    this.where = where;
    if (recordDefinition != null) {
      final Object oldValue = this.filter;
      this.filter = QueryValue.parseWhere(recordDefinition, where);
      firePropertyChange("filter", oldValue, this.filter);
    }
  }

  public LayerRecord showAddForm(final Map<String, Object> values) {
    if (isCanAddRecords()) {
      final LayerRecord newRecord = newLayerRecord(values);
      final LayerRecordForm form = newForm(newRecord);
      if (form == null) {
        return null;
      } else {
        try {
          form.setAddRecord(newRecord);
          if (form.showAddDialog()) {
            return form.getAddRecord();
          } else {
            return null;
          }
        } finally {
          form.setAddRecord(null);
        }
      }
    } else {
      final Window window = SwingUtil.getActiveWindow();
      JOptionPane.showMessageDialog(window,
        "Adding records is not enabled for the " + getPath()
          + " layer. If possible make the layer editable",
        "Cannot Add Record", JOptionPane.ERROR_MESSAGE);
      return null;
    }

  }

  public void showForm(final LayerRecord record) {
    showForm(record, null);
  }

  public void showForm(final LayerRecord record, final String fieldName) {
    Invoke.later(() -> {
      if (record != null && !record.isDeleted()) {
        final LayerRecord proxiedRecord = getRecordProxied(record);
        final int index;
        Window window;
        synchronized (this.formRecords) {
          index = proxiedRecord.indexOf(this.formRecords);
          if (index == -1) {
            window = null;
          } else {
            window = this.formWindows.get(index);
          }
        }
        Component form = null;
        if (window == null) {
          form = newForm(record);
          if (form != null) {
            final String title = LayerRecordForm.getTitle(record);
            final Window parent = SwingUtil.getActiveWindow();
            window = new BaseDialog(parent, title);
            window.add(form);
            window.pack();
            if (form instanceof LayerRecordForm) {
              final LayerRecordForm recordForm = (LayerRecordForm)form;
              window.addWindowListener(recordForm);
              if (record.getState() != RecordState.NEW) {
                if (!isCanEditRecords()) {
                  recordForm.setEditable(false);
                }
              }
            }
            SwingUtil.autoAdjustPosition(window);
            synchronized (this.formRecords) {
              if (proxiedRecord.isDeleted()) {
                window.dispose();
                return;
              } else {
                this.formRecords.add(proxiedRecord);
                this.formComponents.add(form);
                this.formWindows.add(window);
              }
            }
            window.addWindowListener(new WindowAdapter() {

              @Override
              public void windowClosed(final WindowEvent e) {
                removeForm(record);
              }

              @Override
              public void windowClosing(final WindowEvent e) {
                removeForm(record);
              }
            });
            SwingUtil.setVisible(window, true);

            window.requestFocus();
            if (proxiedRecord.isDeleted()) {
              window.setVisible(false);
            }
          }
        } else {
          SwingUtil.setVisible(window, true);

          window.requestFocus();
          final Component component = window.getComponent(0);
          if (component instanceof JScrollPane) {
            final JScrollPane scrollPane = (JScrollPane)component;
            form = scrollPane.getComponent(0);
          }
        }
        if (form instanceof LayerRecordForm) {
          final LayerRecordForm recordForm = (LayerRecordForm)form;
          recordForm.setFieldFocussed(fieldName);
        }
      }
    });
  }

  public void showRecordsTable() {
    showRecordsTable(null);
  }

  public void showRecordsTable(final String fieldFilterMode) {
    final Map<String, Object> config = Maps.newLinkedHash("fieldFilterMode", fieldFilterMode);
    showTableView(config);
  }

  public List<LayerRecord> splitRecord(final LayerRecord record,
    final CloseLocation mouseLocation) {

    final Geometry geometry = mouseLocation.getGeometry();
    if (geometry instanceof LineString) {
      final LineString line = (LineString)geometry;
      final int[] vertexId = mouseLocation.getVertexId();
      final Point point = mouseLocation.getViewportPoint();
      final Point convertedPoint = point.newGeometry(getGeometryFactory());
      final LineString line1;
      final LineString line2;

      final int vertexCount = line.getVertexCount();
      if (vertexId == null) {
        final int vertexIndex = mouseLocation.getSegmentId()[0];
        line1 = line.subLine(null, 0, vertexIndex + 1, convertedPoint);
        line2 = line.subLine(convertedPoint, vertexIndex + 1, vertexCount - vertexIndex - 1, null);
      } else {
        final int pointIndex = vertexId[0];
        if (pointIndex == 0) {
          return Collections.singletonList(record);
        } else if (vertexCount - pointIndex < 2) {
          return Collections.singletonList(record);
        } else {
          line1 = line.subLine(pointIndex + 1);
          line2 = line.subLine(null, pointIndex, vertexCount - pointIndex, null);
        }

      }
      if (line1 == null || line2 == null) {
        return Collections.singletonList(record);
      }

      return splitRecord(record, line, convertedPoint, line1, line2);
    }
    return Arrays.asList(record);
  }

  /** Perform the actual split. */
  protected List<LayerRecord> splitRecord(final LayerRecord record, final LineString line,
    final Point point, final LineString line1, final LineString line2) {
    if (line1.getLength() == 0) {
      if (line2.getLength() == 0) {
        return Collections.singletonList(record);
      } else {
        record.setGeometryValue(line2);
        saveChanges(record);
        return Collections.singletonList(record);
      }
    } else if (line2.getLength() == 0) {
      record.setGeometryValue(line1);
      saveChanges(record);
      return Collections.singletonList(record);
    } else {
      final Map<String, Object> values1 = newSplitValues(record, line, point, line1);
      final LayerRecord record1 = newLayerRecord(values1);

      final Map<String, Object> values2 = newSplitValues(record, line, point, line2);
      final LayerRecord record2 = newLayerRecord(values2);

      addSelectedRecords(record1, record2);
<<<<<<< HEAD

      deleteRecord(record);

      saveChanges(record, record1, record2);

=======

      deleteRecord(record);

      saveChanges(record, record1, record2);

>>>>>>> d4c06170
      return Arrays.asList(record1, record2);
    }
  }

  public List<LayerRecord> splitRecord(final LayerRecord record, final Point point) {
<<<<<<< HEAD
    final Geometry geometry = record.getGeometry();
    if (geometry instanceof LineString) {
      final LineString line = (LineString)geometry;
=======
    final LineString geometry = record.getGeometry();
    if (geometry instanceof LineString) {
      final LineString line = geometry;
>>>>>>> d4c06170
      final List<LineString> lines = line.split(point);
      if (lines.size() == 2) {
        final LineString line1 = lines.get(0);
        final LineString line2 = lines.get(1);
        return splitRecord(record, line, point, line1, line2);
      } else {
        return Collections.singletonList(record);
      }
    } else {
      return Collections.singletonList(record);
    }
  }

  @Override
  public MapEx toMap() {
    final MapEx map = super.toMap();
    if (!super.isReadOnly()) {
      addToMap(map, "canAddRecords", this.canAddRecords);
      addToMap(map, "canDeleteRecords", this.canDeleteRecords);
      addToMap(map, "canEditRecords", this.canEditRecords);
      addToMap(map, "canPasteRecords", this.canPasteRecords);
      addToMap(map, "snapToAllLayers", this.snapToAllLayers);
    }
    addToMap(map, "fieldNamesSetName", this.fieldNamesSetName, ALL);
    addToMap(map, "fieldNamesSets", getFieldNamesSets());
    addToMap(map, "fieldColumnWidths", getFieldColumnWidths());
    addToMap(map, "useFieldTitles", this.useFieldTitles);
    map.remove("filter");
    String where;
    if (Property.isEmpty(this.filter)) {
      where = this.where;
    } else {
      where = this.filter.toFormattedString();
    }
    if (Property.hasValue(where)) {
      final RecordDefinitionSqlFilter filter = new RecordDefinitionSqlFilter(this, where);
      addToMap(map, "filter", filter);
    }
    return map;
  }

  public void unHighlightRecords(final Collection<? extends LayerRecord> records) {
    removeRecordsFromCache(this.cacheIdHighlighted, records);
    fireHighlighted();
  }

  public void unHighlightRecords(final LayerRecord... records) {
    unHighlightRecords(Arrays.asList(records));
  }

  public void unSelectRecords(final BoundingBox boundingBox) {
    if (isSelectable()) {
      final List<LayerRecord> records = getRecordsVisible(boundingBox);
      unSelectRecords(records);
      if (isHasSelectedRecordsWithGeometry()) {
        showRecordsTable(RecordLayerTableModel.MODE_RECORDS_SELECTED);
      }
    }
  }

  public void unSelectRecords(final Collection<? extends LayerRecord> records) {
    final List<LayerRecord> removedRecords = new ArrayList<>();
    synchronized (getSync()) {
      for (final LayerRecord record : records) {
        if (removeSelectedRecord(record)) {
          removedRecords.add(record);
        }
      }
      unHighlightRecords(records);
    }
    if (!removedRecords.isEmpty()) {
      firePropertyChange(RECORDS_SELECTED, removedRecords, null);
      fireSelected();
    }
  }

  public void unSelectRecords(final LayerRecord... records) {
    unSelectRecords(Arrays.asList(records));
  }

  protected void updateRecordState(final LayerRecord record) {
    final RecordState state = record.getState();
    if (state == RecordState.MODIFIED) {
      addModifiedRecord(record);
    } else if (state == RecordState.PERSISTED) {
      postSaveModifiedRecord(record);
      fireHasChangedRecords();
    }
  }

  protected void updateSpatialIndex(final LayerRecord record, final Geometry oldGeometry) {
    if (oldGeometry != null) {
      final BoundingBox oldBoundingBox = oldGeometry.getBoundingBox();
      if (removeFromIndex(oldBoundingBox, record)) {
        addToIndex(record);
      }
    }

  }

  public void zoomToBoundingBox(BoundingBox boundingBox) {
    if (!BoundingBoxUtil.isEmpty(boundingBox)) {
      final Project project = getProject();
      final GeometryFactory geometryFactory = project.getGeometryFactory();
      boundingBox = boundingBox.convert(geometryFactory);
      boundingBox = boundingBox.expandPercent(0.1);
      project.setViewBoundingBox(boundingBox);
    }
  }

  public void zoomToGeometry(final Geometry geometry) {
    if (geometry != null) {
      final BoundingBox boundingBox = geometry.getBoundingBox();
      zoomToBoundingBox(boundingBox);
    }
  }

  public void zoomToHighlighted() {
    final BoundingBox boundingBox = getHighlightedBoundingBox();
    zoomToBoundingBox(boundingBox);
  }

  public void zoomToRecord(final Record record) {
    if (record != null) {
      final Geometry geometry = record.getGeometry();
      zoomToGeometry(geometry);
    }
  }

  public void zoomToRecords(final List<? extends LayerRecord> records) {
    BoundingBox boundingBox = BoundingBox.empty();
    for (final Record record : records) {
      boundingBox = boundingBox.expandToInclude(record);
    }
    zoomToBoundingBox(boundingBox);
  }

  public void zoomToSelected() {
    final BoundingBox selectedBoundingBox = getSelectedBoundingBox();
    zoomToBoundingBox(selectedBoundingBox);
  }
}<|MERGE_RESOLUTION|>--- conflicted
+++ resolved
@@ -1476,21 +1476,7 @@
     }
   }
 
-<<<<<<< HEAD
-=======
-  public <R extends LayerRecord> List<R> getRecords(final Map<String, ? extends Object> filter) {
-    final RecordDefinition recordDefinition = getRecordDefinition();
-    final Query query = Query.and(recordDefinition, filter);
-    return getRecords(query);
-  }
-
-  public <R extends LayerRecord> List<R> getRecords(final PathName pathName) {
-    final Query query = new Query(pathName);
-    return getRecords(query);
-  }
-
   @SuppressWarnings("unchecked")
->>>>>>> d4c06170
   public <R extends LayerRecord> List<R> getRecords(final Query query) {
     final List<R> records = new ArrayList<>();
     final Consumer<LayerRecord> action = (Consumer<LayerRecord>)(Consumer<R>)records::add;
@@ -3172,33 +3158,19 @@
       final LayerRecord record2 = newLayerRecord(values2);
 
       addSelectedRecords(record1, record2);
-<<<<<<< HEAD
 
       deleteRecord(record);
 
       saveChanges(record, record1, record2);
 
-=======
-
-      deleteRecord(record);
-
-      saveChanges(record, record1, record2);
-
->>>>>>> d4c06170
       return Arrays.asList(record1, record2);
     }
   }
 
   public List<LayerRecord> splitRecord(final LayerRecord record, final Point point) {
-<<<<<<< HEAD
     final Geometry geometry = record.getGeometry();
     if (geometry instanceof LineString) {
       final LineString line = (LineString)geometry;
-=======
-    final LineString geometry = record.getGeometry();
-    if (geometry instanceof LineString) {
-      final LineString line = geometry;
->>>>>>> d4c06170
       final List<LineString> lines = line.split(point);
       if (lines.size() == 2) {
         final LineString line1 = lines.get(0);
