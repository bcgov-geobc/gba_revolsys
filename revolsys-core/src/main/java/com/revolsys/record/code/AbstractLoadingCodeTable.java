package com.revolsys.record.code;

import java.util.HashMap;
import java.util.LinkedHashMap;
import java.util.Map;
import java.util.concurrent.ExecutionException;
import java.util.concurrent.Future;

import org.jeometry.common.exception.Exceptions;

import com.revolsys.io.BaseCloseable;
import com.revolsys.parallel.process.Process;

public abstract class AbstractLoadingCodeTable extends AbstractCodeTable
  implements BaseCloseable, Cloneable {

  private final Map<Object, CodeTableEntryLoading> loadingByValue = new HashMap<>();

  private boolean loadMissingCodes = true;

  private boolean loadAll = true;

  private final boolean loadingAll = false;

  private Future<CodeTableData> refreshSubscription;

  public AbstractLoadingCodeTable() {
  }

  public void clearCaches() {
    getData().clearCaches();
  }

  @Override
  public AbstractLoadingCodeTable clone() {
    return (AbstractLoadingCodeTable)super.clone();
  }

  CodeTableEntry entryLoaded(final CodeTableEntryLoading loadingEntry) {
    this.lock.lock();
    try {
      final Object loadingValue = loadingEntry.getLoadingValue();
      if (loadingEntry == this.loadingByValue.get(loadingValue)) {
        this.loadingByValue.remove(loadingValue);
      }
      return this.data.getEntry(loadingValue);
    } finally {
      this.lock.unlock();
    }
  }

  protected CodeTableData getDataAll() {
    refreshIfNeeded();
    return super.getData();
  }

  @Override
  public CodeTableEntry getEntry(final Object idOrValue) {
    final CodeTableEntry entry = super.getEntry(idOrValue);
    if (entry.isEmpty()) {
      return loadValue(idOrValue);
    }
    return entry;
  }

  @Override
  public boolean isLoadAll() {
    return this.loadAll;
  }

  @Override
  public boolean isLoaded() {
    return getData().isAllLoaded();
  }

  @Override
  public boolean isLoading() {
    final var subscription = this.refreshSubscription;
    if (subscription == null) {
      return false;
    } else {
      return !subscription.isDone();
    }
  }

  public boolean isLoadMissingCodes() {
    return this.loadMissingCodes;
  }

  protected abstract CodeTableData loadAll();

  private CodeTableEntry loadValue(final Object value) {
    this.lock.lock();
    try {
      if (!isLoaded() && isLoadAll()) {
        var loading = this.loadingByValue.get(value);
        if (loading == null) {
          final Runnable loader = this::refresh;
          loading = new CodeTableEntryLoading(this, value, loader);
          this.loadingByValue.put(value, loading);
        }
        return loading;

      } else if (isLoadMissingCodes()) {
        var loading = this.loadingByValue.get(value);
        if (loading == null) {
          final Runnable loader = () -> loadValueDo(value);
          loading = new CodeTableEntryLoading(this, value, loader);
          this.loadingByValue.put(value, loading);
        }
        return loading;
      } else {
        return CodeTableEntry.EMPTY;
      }
    } finally {
      this.lock.unlock();
    }
  }

  protected abstract boolean loadValueDo(Object idOrValue);

  @Override
  public void refresh() {
    Future<CodeTableData> subscription;
    this.lock.lock();
    try {
      if (this.refreshSubscription == null || this.refreshSubscription.isDone()) {
        this.refreshSubscription = subscription = Process.EXECUTOR.submit(this::refreshDo);
      } else {
        subscription = this.refreshSubscription;
      }
    } finally {
      this.lock.unlock();
    }
    try {
      subscription.get();
      this.lock.lock();
      try {
        this.refreshSubscription = null;
      } finally {
        this.lock.unlock();
      }
    } catch (final InterruptedException e) {
      Exceptions.throwUncheckedException(e);
    } catch (final ExecutionException e) {
      Exceptions.throwCauseException(e);
    }
  }

  protected CodeTableData refreshDo() {
    final var data = loadAll();
    if (data != null) {
      this.lock.lock();
      final var loadingByValue = new LinkedHashMap<>(this.loadingByValue);
      this.loadingByValue.clear();
      try {
        if (data.isAfter(this.data)) {
          data.setAllLoaded(true);
          this.data = data;
        }
      } finally {
        this.lock.unlock();
      }
      for (final var e : loadingByValue.entrySet()) {
        final var value = e.getKey();
        final var callback = e.getValue();
        Process.EXECUTOR.execute(() -> {
          final var entry = data.getEntry(value);
          callback.fireCallbacks(entry);
        });
      }
    }
    return this.data;
  }

  @Override
  public boolean refreshIfNeeded() {
    if (isLoadAll() && !(isLoaded() || this.loadingAll)) {
      refresh();
      return true;
    } else {
      return false;
    }
  }

<<<<<<< HEAD
  public CodeTableData removeLoadingEntry(final CodeTableLoadingEntry codeTableLoadingEntry) {
    this.lock.lock();
    try {
      if (codeTableLoadingEntry == this.loadingByValue.get(codeTableLoadingEntry.getValue())) {
        this.loadingByValue.remove(codeTableLoadingEntry.getValue());
      }
      return getData();
    } finally {
      this.lock.unlock();
    }
  }

  protected void setFailOnUiThread(final boolean failOnUiThread) {
    this.nullOnUiThread = failOnUiThread;
  }

  /*
   * for things like structured names we don't want to load all at once so we
   * set this to false and set loadmissingcodes to true
   */
=======
>>>>>>> 4af11268
  public AbstractLoadingCodeTable setLoadAll(final boolean loadAll) {
    this.loadAll = loadAll;
    return this;
  }

  /*
   * false to only load once (for static code tables), otherwise will query the
   * database each time a code is not found
   */
  @Override
  public AbstractLoadingCodeTable setLoadMissingCodes(final boolean loadMissingCodes) {
    this.loadMissingCodes = loadMissingCodes;
    return this;
  }
}<|MERGE_RESOLUTION|>--- conflicted
+++ resolved
@@ -183,29 +183,11 @@
     }
   }
 
-<<<<<<< HEAD
-  public CodeTableData removeLoadingEntry(final CodeTableLoadingEntry codeTableLoadingEntry) {
-    this.lock.lock();
-    try {
-      if (codeTableLoadingEntry == this.loadingByValue.get(codeTableLoadingEntry.getValue())) {
-        this.loadingByValue.remove(codeTableLoadingEntry.getValue());
-      }
-      return getData();
-    } finally {
-      this.lock.unlock();
-    }
-  }
-
-  protected void setFailOnUiThread(final boolean failOnUiThread) {
-    this.nullOnUiThread = failOnUiThread;
-  }
-
   /*
    * for things like structured names we don't want to load all at once so we
    * set this to false and set loadmissingcodes to true
    */
-=======
->>>>>>> 4af11268
+
   public AbstractLoadingCodeTable setLoadAll(final boolean loadAll) {
     this.loadAll = loadAll;
     return this;
