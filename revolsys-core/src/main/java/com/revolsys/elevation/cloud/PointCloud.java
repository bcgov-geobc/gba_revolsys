--- conflicted
+++ resolved
@@ -47,11 +47,7 @@
   }
 
   static <P extends Point, PC extends PointCloud<P>> PC newPointCloud(final Object source) {
-<<<<<<< HEAD
-    return newPointCloud(source, (MapEx)JsonObject.EMPTY);
-=======
     return newPointCloud(source, JsonObject.EMPTY);
->>>>>>> 5d806dd0
   }
 
   static <P extends Point, PC extends PointCloud<P>> PC newPointCloud(final Object source,
