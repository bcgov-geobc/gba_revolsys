/*
 * The JTS Topology Suite is a collection of Java classes that
 * implement the fundamental operations required to validate a given
 * geo-spatial data set to a known topological specification.
 *
 * Copyright (C) 2001 Vivid Solutions
 *
 * This library is free software; you can redistribute it and/or
 * modify it under the terms of the GNU Lesser General Public
 * License as published by the Free Software Foundation; either
 * version 2.1 of the License, or (at your option) any later version.
 *
 * This library is distributed in the hope that it will be useful,
 * but WITHOUT ANY WARRANTY; without even the implied warranty of
 * MERCHANTABILITY or FITNESS FOR A PARTICULAR PURPOSE.  See the GNU
 * Lesser General Public License for more details.
 *
 * You should have received a copy of the GNU Lesser General Public
 * License along with this library; if not, write to the Free Software
 * Foundation, Inc., 59 Temple Place, Suite 330, Boston, MA  02111-1307  USA
 *
 * For more information, contact:
 *
 *     Vivid Solutions
 *     Suite #1A
 *     2328 Government Street
 *     Victoria BC  V8T 5G5
 *     Canada
 *
 *     (250)385-6040
 *     www.vividsolutions.com
 */
package com.revolsys.geometry.algorithm;

import com.revolsys.geometry.math.DD;
import com.revolsys.geometry.model.Point;
import com.revolsys.geometry.model.impl.PointDoubleXY;

/**
 * Implements basic computational geometry algorithms using {@link DD} arithmetic.
 *
 * @author Martin Davis
 *
 */
public class CGAlgorithmsDD {
  /**
   * A value which is safely greater than the
   * relative round-off error in double-precision numbers
   */
  private static final double DP_SAFE_EPSILON = 1e-15;

  /**
   * Computes an intersection point between two lines
   * using DD arithmetic.
   * Currently does not handle case of parallel lines.
   *
   * @param p1
   * @param p2
   * @param q1
   * @param q2
   * @return
   */
  public static Point intersection(final Point p1, final Point p2, final Point q1, final Point q2) {
    final DD denom1 = DD.valueOf(q2.getY())
      .selfSubtract(q1.getY())
      .selfMultiply(DD.valueOf(p2.getX()).selfSubtract(p1.getX()));
    final DD denom2 = DD.valueOf(q2.getX())
      .selfSubtract(q1.getX())
      .selfMultiply(DD.valueOf(p2.getY()).selfSubtract(p1.getY()));
    final DD denom = denom1.subtract(denom2);

    /**
     * Cases:
     * - denom is 0 if lines are parallel
     * - intersection point lies within line segment p if fracP is between 0 and 1
     * - intersection point lies within line segment q if fracQ is between 0 and 1
     */

    final DD numx1 = DD.valueOf(q2.getX())
      .selfSubtract(q1.getX())
      .selfMultiply(DD.valueOf(p1.getY()).selfSubtract(q1.getY()));
    final DD numx2 = DD.valueOf(q2.getY())
      .selfSubtract(q1.getY())
      .selfMultiply(DD.valueOf(p1.getX()).selfSubtract(q1.getX()));
    final DD numx = numx1.subtract(numx2);
    final double fracP = numx.selfDivide(denom).doubleValue();

    final double x = DD.valueOf(p1.getX())
      .selfAdd(DD.valueOf(p2.getX()).selfSubtract(p1.getX()).selfMultiply(fracP))
      .doubleValue();

    final DD numy1 = DD.valueOf(p2.getX())
      .selfSubtract(p1.getX())
      .selfMultiply(DD.valueOf(p1.getY()).selfSubtract(q1.getY()));
    final DD numy2 = DD.valueOf(p2.getY())
      .selfSubtract(p1.getY())
      .selfMultiply(DD.valueOf(p1.getX()).selfSubtract(q1.getX()));
    final DD numy = numy1.subtract(numy2);
    final double fracQ = numy.selfDivide(denom).doubleValue();

    final double y = DD.valueOf(q1.getY())
      .selfAdd(DD.valueOf(q2.getY()).selfSubtract(q1.getY()).selfMultiply(fracQ))
      .doubleValue();

<<<<<<< HEAD
    return new PointDoubleXY(x, y);
=======
    return new PointDouble(x, y);
>>>>>>> e184da92
  }

  public static int orientationIndex(final double x1, final double y1, final double x2,
    final double y2, final double x, final double y) {
    // fast filter for orientation index
    // avoids use of slow extended-precision arithmetic in many cases
    final int index = orientationIndexFilter(x1, y1, x2, y2, x, y);
    if (index <= 1) {
      return index;
    }

    // normalize coordinates
    final DD dx1 = DD.valueOf(x2).selfAdd(-x1);
    final DD dy1 = DD.valueOf(y2).selfAdd(-y1);
    final DD dx2 = DD.valueOf(x).selfAdd(-x2);
    final DD dy2 = DD.valueOf(y).selfAdd(-y2);

    // sign of determinant - unrolled for performance
    return dx1.selfMultiply(dy2).selfSubtract(dy1.selfMultiply(dx2)).signum();
  }

  /**
   * Returns the index of the direction of the point <code>q</code> relative to
   * a vector specified by <code>p1-p2</code>.
   *
   * @param p1 the origin point of the vector
   * @param p2 the final point of the vector
   * @param q the point to compute the direction to
   *
   * @return 1 if q is counter-clockwise (left) from p1-p2
   * @return -1 if q is clockwise (right) from p1-p2
   * @return 0 if q is collinear with p1-p2
   */
  public static int orientationIndex(final Point p1, final Point p2, final Point q) {
    final double x1 = p1.getX();
    final double y1 = p1.getY();
    final double x2 = p2.getX();
    final double y2 = p2.getY();
    final double x = q.getX();
    final double y = q.getY();
    return orientationIndex(x1, y1, x2, y2, x, y);
  }

  public static int orientationIndexFilter(final double x1, final double y1, final double x2,
    final double y2, final double x, final double y) {
    final double detleft = (x1 - x) * (y2 - y);
    final double detright = (y1 - y) * (x2 - x);
    final double det = detleft - detright;
    double detsum;

    if (detleft > 0.0) {
      if (detright <= 0.0) {
        return signum(det);
      } else {
        detsum = detleft + detright;
      }
    } else if (detleft < 0.0) {
      if (detright >= 0.0) {
        return signum(det);
      } else {
        detsum = -detleft - detright;
      }
    } else {
      return signum(det);
    }

    final double errbound = DP_SAFE_EPSILON * detsum;
    if (det >= errbound || -det >= errbound) {
      return signum(det);
    }

    return 2;
  }

  /**
   * Computes the sign of the determinant of the 2x2 matrix
   * with the given entries.
   *
   * @return -1 if the determinant is negative,
   * @return  1 if the determinant is positive,
   * @return  0 if the determinant is 0.
   */
  public static int signOfDet2x2(final DD x1, final DD y1, final DD x2, final DD y2) {
    final DD det = x1.multiply(y2).selfSubtract(y1.multiply(x2));
    return det.signum();
  }

  private static int signum(final double x) {
    if (x > 0) {
      return 1;
    }
    if (x < 0) {
      return -1;
    }
    return 0;
  }
}<|MERGE_RESOLUTION|>--- conflicted
+++ resolved
@@ -61,12 +61,10 @@
    * @return
    */
   public static Point intersection(final Point p1, final Point p2, final Point q1, final Point q2) {
-    final DD denom1 = DD.valueOf(q2.getY())
-      .selfSubtract(q1.getY())
-      .selfMultiply(DD.valueOf(p2.getX()).selfSubtract(p1.getX()));
-    final DD denom2 = DD.valueOf(q2.getX())
-      .selfSubtract(q1.getX())
-      .selfMultiply(DD.valueOf(p2.getY()).selfSubtract(p1.getY()));
+    final DD denom1 = DD.valueOf(q2.getY()).selfSubtract(q1.getY()).selfMultiply(
+      DD.valueOf(p2.getX()).selfSubtract(p1.getX()));
+    final DD denom2 = DD.valueOf(q2.getX()).selfSubtract(q1.getX()).selfMultiply(
+      DD.valueOf(p2.getY()).selfSubtract(p1.getY()));
     final DD denom = denom1.subtract(denom2);
 
     /**
@@ -76,12 +74,10 @@
      * - intersection point lies within line segment q if fracQ is between 0 and 1
      */
 
-    final DD numx1 = DD.valueOf(q2.getX())
-      .selfSubtract(q1.getX())
-      .selfMultiply(DD.valueOf(p1.getY()).selfSubtract(q1.getY()));
-    final DD numx2 = DD.valueOf(q2.getY())
-      .selfSubtract(q1.getY())
-      .selfMultiply(DD.valueOf(p1.getX()).selfSubtract(q1.getX()));
+    final DD numx1 = DD.valueOf(q2.getX()).selfSubtract(q1.getX()).selfMultiply(
+      DD.valueOf(p1.getY()).selfSubtract(q1.getY()));
+    final DD numx2 = DD.valueOf(q2.getY()).selfSubtract(q1.getY()).selfMultiply(
+      DD.valueOf(p1.getX()).selfSubtract(q1.getX()));
     final DD numx = numx1.subtract(numx2);
     final double fracP = numx.selfDivide(denom).doubleValue();
 
@@ -89,12 +85,10 @@
       .selfAdd(DD.valueOf(p2.getX()).selfSubtract(p1.getX()).selfMultiply(fracP))
       .doubleValue();
 
-    final DD numy1 = DD.valueOf(p2.getX())
-      .selfSubtract(p1.getX())
-      .selfMultiply(DD.valueOf(p1.getY()).selfSubtract(q1.getY()));
-    final DD numy2 = DD.valueOf(p2.getY())
-      .selfSubtract(p1.getY())
-      .selfMultiply(DD.valueOf(p1.getX()).selfSubtract(q1.getX()));
+    final DD numy1 = DD.valueOf(p2.getX()).selfSubtract(p1.getX()).selfMultiply(
+      DD.valueOf(p1.getY()).selfSubtract(q1.getY()));
+    final DD numy2 = DD.valueOf(p2.getY()).selfSubtract(p1.getY()).selfMultiply(
+      DD.valueOf(p1.getX()).selfSubtract(q1.getX()));
     final DD numy = numy1.subtract(numy2);
     final double fracQ = numy.selfDivide(denom).doubleValue();
 
@@ -102,11 +96,7 @@
       .selfAdd(DD.valueOf(q2.getY()).selfSubtract(q1.getY()).selfMultiply(fracQ))
       .doubleValue();
 
-<<<<<<< HEAD
     return new PointDoubleXY(x, y);
-=======
-    return new PointDouble(x, y);
->>>>>>> e184da92
   }
 
   public static int orientationIndex(final double x1, final double y1, final double x2,
