package com.revolsys.record.schema;

<<<<<<< HEAD
import java.util.ArrayList;
import java.util.Collection;
=======
>>>>>>> 06817d0d
import java.util.LinkedHashMap;
import java.util.Map;
import java.util.UUID;
import java.util.function.Consumer;
import java.util.function.Supplier;

import org.jeometry.common.io.PathName;

import com.revolsys.collection.map.MapEx;
import com.revolsys.jdbc.field.JdbcFieldDefinition;
import com.revolsys.jdbc.io.JdbcRecordStore;
import com.revolsys.record.ArrayChangeTrackRecord;
import com.revolsys.record.ChangeTrackRecord;
import com.revolsys.record.Record;
import com.revolsys.record.io.RecordReader;
import com.revolsys.record.io.format.json.JsonObject;
import com.revolsys.record.query.Condition;
import com.revolsys.record.query.Query;
import com.revolsys.record.query.QueryValue;
import com.revolsys.record.query.TableReference;
import com.revolsys.transaction.Propagation;
import com.revolsys.transaction.Transaction;
import com.revolsys.util.Property;

public class AbstractTableRecordStore implements RecordDefinitionProxy {

  protected JdbcRecordStore recordStore;

  protected final PathName tablePath;

  protected final String typeName;

  protected RecordDefinition recordDefinition;

  protected Map<QueryValue, Boolean> defaultSortOrder = new LinkedHashMap<>();

  protected Query recordsQuery;

<<<<<<< HEAD
  private final List<FieldDefinition> updateFields = new ArrayList<>();

  private final List<String> nonUpdateFieldNames = Lists.newArray("id", "projectId",
    "createTimestamp", "createUserId");

  public AbstractTableRecordStore(final PathName typePath) {
=======
  public AbstractTableRecordStore(final PathName typePath, final JdbcRecordStore recordStore) {
    this.recordStore = recordStore;
>>>>>>> 06817d0d
    this.tablePath = typePath;
    this.typeName = typePath.getName();
  }

  public AbstractTableRecordStore(final PathName typePath, final JdbcRecordStore recordStore) {
    this(typePath);
    setRecordStore(recordStore);
  }

  public void addDefaultSortOrder(final Query query) {
    query.addOrderBy(this.defaultSortOrder);
  }

  protected void addDefaultSortOrder(final String fieldName) {
    addDefaultSortOrder(fieldName, true);
  }

  protected void addDefaultSortOrder(final String fieldName, final boolean ascending) {
    final FieldDefinition field = getFieldDefinition(fieldName);
    if (field == null) {
      throw new IllegalArgumentException("field not found: " + fieldName);
    } else {
      this.defaultSortOrder.put(field, ascending);
    }
  }

  public Map<QueryValue, Boolean> getDefaultSortOrder() {
    return this.defaultSortOrder;
  }

  @SuppressWarnings("unchecked")
  public <R extends Record> R getRecord(final Query query) {
    return (R)this.recordStore.getRecord(query);
  }

  public Record getRecordById(final UUID id) {
    final Query query = newQuery("id", id);
    return getRecord(query);
  }

  public int getRecordCount(final Query query) {
    return this.recordStore.getRecordCount(query);
  }

  @Override
  public RecordDefinition getRecordDefinition() {
    return this.recordDefinition;
  }

  public RecordReader getRecords() {
    return this.recordStore.getRecords(this.recordsQuery);
  }

  public RecordReader getRecords(final Condition condition) {
    final Query query = newQuery()//
      .and(condition);
    return getRecords(query);
  }

  protected RecordReader getRecords(final Query query) {
    return this.recordStore.getRecords(query);
  }

  @SuppressWarnings("unchecked")
  @Override
  public <R extends RecordStore> R getRecordStore() {
    return (R)this.recordStore;
  }

  public TableReference getTable() {
    return this.recordDefinition;
  }

  public PathName getTablePath() {
    return this.tablePath;
  }

  public Record insertOrUpdateRecord(final TableRecordStoreConnection connection,
    final Condition condition, final Supplier<Record> newRecordSupplier,
    final Consumer<Record> updateAction) {
    final Query query = newQuery()//
      .and(condition)
      .setRecordFactory(ArrayChangeTrackRecord.FACTORY)
      .setLockMode(LockMode.FOR_UPDATE);

    final ChangeTrackRecord changeTrackRecord = getRecord(query);
    if (changeTrackRecord == null) {
      final Record newRecord = newRecordSupplier.get();
      if (newRecord == null) {
        return null;
      } else {
        return insertRecord(connection, newRecord);
      }
    } else {
      updateAction.accept(changeTrackRecord);
      updateRecordDo(connection, changeTrackRecord);
      return changeTrackRecord.newRecord();
    }
  }

  public Record insertRecord(final TableRecordStoreConnection connection, final Record record) {
    try (
      Transaction transaction = connection.newTransaction(Propagation.REQUIRED)) {
      insertRecordBefore(connection, record);
      validateRecord(record);
      this.recordStore.insertRecord(record);
      insertRecordAfter(connection, record);
    }
    return record;
  }

  protected void insertRecordAfter(final TableRecordStoreConnection connection,
    final Record record) {
  }

  protected void insertRecordBefore(final TableRecordStoreConnection connection,
    final Record record) {
  }

  @Override
  public Query newQuery() {
    return this.recordDefinition.newQuery();
  }

  public Query newQuery(final String fieldName, final Object value) {
    final Condition equal = this.recordDefinition.equal(fieldName, value);
    return newQuery() //
      .and(equal)//
    ;
  }

  public Record newRecord() {
    return this.recordDefinition.newRecord();
  }

  public Record newRecord(final MapEx values) {
    if (values == null) {
      return null;
    } else {
      final Record record = newRecord();
      for (final String fieldName : values.keySet()) {
        final Object value = values.getValue(fieldName);
        if (Property.hasValue(value)) {
          record.setValue(fieldName, value);
        }
      }
      return record;
    }
  }

  public UUID newUUID() {
    return UUID.randomUUID();
  }

  protected void setDefaultSortOrder(final Collection<String> fieldNames) {
    this.defaultSortOrder.clear();
    for (final String fieldName : fieldNames) {
      addDefaultSortOrder(fieldName);
    }

  }

  public void setDefaultSortOrder(final String... fieldNames) {
    this.defaultSortOrder.clear();
    for (final String fieldName : fieldNames) {
      addDefaultSortOrder(fieldName);
    }
  }

  protected void setGeneratedFields(final String... fieldNames) {
    if (this.recordDefinition != null) {
      for (final String fieldName : fieldNames) {
        final JdbcFieldDefinition field = (JdbcFieldDefinition)this.recordDefinition
          .getField(fieldName);
        if (field != null) {
          field.setGenerated(true);
        }
      }
    }
  }

<<<<<<< HEAD
  protected void setRecordDefinition(final RecordDefinition recordDefinition) {
    this.recordDefinition = recordDefinition;
    this.recordsQuery = new Query(this.recordDefinition);
  }

  protected void setRecordStore(final JdbcRecordStore recordStore) {
    this.recordStore = recordStore;
    final RecordDefinition recordDefinition = this.recordStore.getRecordDefinition(this.tablePath);
    setRecordDefinition(recordDefinition);
  }

  private void updateCachedFields() {
    this.updateFields.clear();
    final List<FieldDefinition> fields = this.recordDefinition.getFields();
    for (final FieldDefinition field : fields) {
      final String fieldName = field.getName();
      if (field.isGenerated()) {
      } else if (this.nonUpdateFieldNames.contains(fieldName)) {
=======
  public Record updateRecord(final TableRecordStoreConnection tenant, final Condition condition,
    final Consumer<Record> updateAction) {
    try (
      Transaction transaction = tenant.newTransaction(Propagation.REQUIRED)) {
      final Query query = newQuery().and(condition);
      query.setRecordFactory(ArrayChangeTrackRecord.FACTORY);
      final ChangeTrackRecord record = getRecord(query);
      if (record == null) {
        return null;
>>>>>>> 06817d0d
      } else {
        updateAction.accept(record);
        updateRecordDo(tenant, record);
        return record.newRecord();
      }
    }
  }

  public Record updateRecord(final TableRecordStoreConnection tenant, final UUID id,
    final Consumer<Record> updateAction) {
    final Condition condition = this.recordDefinition.equal("id", id);
    return updateRecord(tenant, condition, updateAction);
  }

  public Record updateRecord(final TableRecordStoreConnection tenant, final UUID id,
    final JsonObject values) {
    return updateRecord(tenant, id, (record) -> record.setValues(values));
  }

  protected void updateRecordAfter(final TableRecordStoreConnection connection,
    final ChangeTrackRecord record) {
  }

  protected void updateRecordBefore(final TableRecordStoreConnection connection,
    final ChangeTrackRecord record) {
  }

  private void updateRecordDo(final TableRecordStoreConnection connection,
    final ChangeTrackRecord record) {
    if (record.isModified()) {
      updateRecordBefore(connection, record);
      this.recordStore.updateRecord(record);
      updateRecordAfter(connection, record);
    }
  }

  public void validateRecord(final MapEx record) {
    this.recordDefinition.validateRecord(record);
  }

}<|MERGE_RESOLUTION|>--- conflicted
+++ resolved
@@ -1,10 +1,6 @@
 package com.revolsys.record.schema;
 
-<<<<<<< HEAD
-import java.util.ArrayList;
 import java.util.Collection;
-=======
->>>>>>> 06817d0d
 import java.util.LinkedHashMap;
 import java.util.Map;
 import java.util.UUID;
@@ -43,17 +39,7 @@
 
   protected Query recordsQuery;
 
-<<<<<<< HEAD
-  private final List<FieldDefinition> updateFields = new ArrayList<>();
-
-  private final List<String> nonUpdateFieldNames = Lists.newArray("id", "projectId",
-    "createTimestamp", "createUserId");
-
   public AbstractTableRecordStore(final PathName typePath) {
-=======
-  public AbstractTableRecordStore(final PathName typePath, final JdbcRecordStore recordStore) {
-    this.recordStore = recordStore;
->>>>>>> 06817d0d
     this.tablePath = typePath;
     this.typeName = typePath.getName();
   }
@@ -235,7 +221,6 @@
     }
   }
 
-<<<<<<< HEAD
   protected void setRecordDefinition(final RecordDefinition recordDefinition) {
     this.recordDefinition = recordDefinition;
     this.recordsQuery = new Query(this.recordDefinition);
@@ -247,14 +232,6 @@
     setRecordDefinition(recordDefinition);
   }
 
-  private void updateCachedFields() {
-    this.updateFields.clear();
-    final List<FieldDefinition> fields = this.recordDefinition.getFields();
-    for (final FieldDefinition field : fields) {
-      final String fieldName = field.getName();
-      if (field.isGenerated()) {
-      } else if (this.nonUpdateFieldNames.contains(fieldName)) {
-=======
   public Record updateRecord(final TableRecordStoreConnection tenant, final Condition condition,
     final Consumer<Record> updateAction) {
     try (
@@ -264,7 +241,6 @@
       final ChangeTrackRecord record = getRecord(query);
       if (record == null) {
         return null;
->>>>>>> 06817d0d
       } else {
         updateAction.accept(record);
         updateRecordDo(tenant, record);
