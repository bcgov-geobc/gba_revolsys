package com.revolsys.process;

import java.util.HashMap;
import java.util.Map;

import org.slf4j.LoggerFactory;

import com.revolsys.data.query.Query;
import com.revolsys.data.record.Record;
import com.revolsys.data.record.schema.RecordDefinition;
import com.revolsys.data.record.schema.RecordStore;
import com.revolsys.io.Reader;
import com.revolsys.io.Writer;
import com.revolsys.parallel.process.AbstractProcess;
import com.revolsys.util.CompareUtil;

public class CopyRecords extends AbstractProcess {

  private RecordStore targetRecordStore;

  private RecordStore sourceRecordStore;

  private String typePath;

  private boolean hasSequence;

  private Map<String, Boolean> orderBy = new HashMap<String, Boolean>();

  public CopyRecords() {
  }

  public CopyRecords(final RecordStore sourceRecordStore, final String typePath,
    final Map<String, Boolean> orderBy, final RecordStore targetRecordStore,
    final boolean hasSequence) {
    this.sourceRecordStore = sourceRecordStore;
    this.typePath = typePath;
    this.orderBy = orderBy;
    this.targetRecordStore = targetRecordStore;
    this.hasSequence = hasSequence;
  }

  public CopyRecords(final RecordStore sourceRecordStore, final String typePath,
    final RecordStore targetRecordStore, final boolean hasSequence) {
    this(sourceRecordStore, typePath, new HashMap<String, Boolean>(), targetRecordStore,
      hasSequence);
  }

  public Map<String, Boolean> getOrderBy() {
    return this.orderBy;
  }

  public RecordStore getSourceRecordStore() {
    return this.sourceRecordStore;
  }

  public RecordStore getTargetRecordStore() {
    return this.targetRecordStore;
  }

  public String getTypePath() {
    return this.typePath;
  }

  public boolean isHasSequence() {
    return this.hasSequence;
  }

  @Override
  public void run() {
    try {
      final Query query = new Query(this.typePath);
      query.setOrderBy(this.orderBy);

      try (
        final Reader<Record> reader = this.sourceRecordStore.query(query);
<<<<<<< HEAD
        final Writer<Record> targetWriter = this.targetRecordStore.createWriter();) {
=======
        final Writer<Record> targetWriter = this.targetRecordStore.createWriter()) {
>>>>>>> 5b62dbb2
        final RecordDefinition targetRecordDefinition = this.targetRecordStore
          .getRecordDefinition(this.typePath);
        if (targetRecordDefinition == null) {
          LoggerFactory.getLogger(getClass()).error("Cannot find target table: " + this.typePath);
        } else {
          if (this.hasSequence) {
            final String idFieldName = targetRecordDefinition.getIdFieldName();
            Object maxId = this.targetRecordStore.createPrimaryIdValue(this.typePath);
            for (final Record sourceRecord : reader) {
              final Object sourceId = sourceRecord.getValue(idFieldName);
              while (CompareUtil.compare(maxId, sourceId) < 0) {
                maxId = this.targetRecordStore.createPrimaryIdValue(this.typePath);
              }
              targetWriter.write(sourceRecord);
            }
          } else {
            for (final Record sourceRecord : reader) {
              targetWriter.write(sourceRecord);
            }
          }
        }
      }
    } catch (final Throwable e) {
      throw new RuntimeException("Unable to copy records for " + this.typePath, e);
    }
  }

  public void setHasSequence(final boolean hasSequence) {
    this.hasSequence = hasSequence;
  }

  public void setSourceRecordStore(final RecordStore sourceRecordStore) {
    this.sourceRecordStore = sourceRecordStore;
  }

  public void setTargetRecordStore(final RecordStore targetRecordStore) {
    this.targetRecordStore = targetRecordStore;
  }

  public void setTypePath(final String typePath) {
    this.typePath = typePath;
  }

  @Override
  public String toString() {
    return "Copy " + this.typePath;
  }

}<|MERGE_RESOLUTION|>--- conflicted
+++ resolved
@@ -73,11 +73,7 @@
 
       try (
         final Reader<Record> reader = this.sourceRecordStore.query(query);
-<<<<<<< HEAD
-        final Writer<Record> targetWriter = this.targetRecordStore.createWriter();) {
-=======
         final Writer<Record> targetWriter = this.targetRecordStore.createWriter()) {
->>>>>>> 5b62dbb2
         final RecordDefinition targetRecordDefinition = this.targetRecordStore
           .getRecordDefinition(this.typePath);
         if (targetRecordDefinition == null) {
