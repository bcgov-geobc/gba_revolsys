/*
 * The JTS Topology Suite is a collection of Java classes that
 * implement the fundamental operations required to validate a given
 * geo-spatial data set to a known topological specification.
 *
 * Copyright (C) 2001 Vivid Solutions
 *
 * This library is free software; you can redistribute it and/or
 * modify it under the terms of the GNU Lesser General Public
 * License as published by the Free Software Foundation; either
 * version 2.1 of the License, or (at your option) any later version.
 *
 * This library is distributed in the hope that it will be useful,
 * but WITHOUT ANY WARRANTY; without even the implied warranty of
 * MERCHANTABILITY or FITNESS FOR A PARTICULAR PURPOSE.  See the GNU
 * Lesser General Public License for more details.
 *
 * You should have received a copy of the GNU Lesser General Public
 * License along with this library; if not, write to the Free Software
 * Foundation, Inc., 59 Temple Place, Suite 330, Boston, MA  02111-1307  USA
 *
 * For more information, contact:
 *
 *     Vivid Solutions
 *     Suite #1A
 *     2328 Government Street
 *     Victoria BC  V8T 5G5
 *     Canada
 *
 *     (250)385-6040
 *     www.vividsolutions.com
 */
package com.revolsys.geometry.index.strtree;

import java.util.List;

import com.revolsys.geometry.model.BoundingBox;
import com.revolsys.geometry.util.PriorityQueue;

/**
 * A pair of {@link Boundable}s, whose leaf items
 * support a distance metric between them.
 * Used to compute the distance between the members,
 * and to expand a member relative to the other
 * in order to produce new branches of the
 * Branch-and-Bound evaluation tree.
 * Provides an ordering based on the distance between the members,
 * which allows building a priority queue by minimum distance.
 *
 * @author Martin Davis
 *
 */
class BoundablePair<I> implements Comparable<BoundablePair<I>> {
  private static double area(final Boundable<BoundingBox, ?> b) {
    return b.getBounds().getArea();
  }

  /**
   * Computes the distance between the {@link Boundable}s in this pair.
   * The boundables are either composites or leaves.
   * If either is composite, the distance is computed as the minimum distance
   * between the bounds.
   * If both are leaves, the distance is computed by {@link #itemDistance(ItemBoundable, ItemBoundable)}.
   * @param itemDistance
   *
   * @return
   */
  public static <ITEM> double distance(final ItemDistance<ITEM> itemDistance,
    final Boundable<BoundingBox, ITEM> boundable1, final Boundable<BoundingBox, ITEM> boundable2) {
    if (boundable1.isNode() || boundable2.isNode()) {
      final BoundingBox bounds1 = boundable1.getBounds();
      final BoundingBox bounds2 = boundable2.getBounds();
      return bounds1.distance(bounds2);
    } else {
      final ItemBoundable<BoundingBox, ITEM> item1 = (ItemBoundable<BoundingBox, ITEM>)boundable1;
      final ItemBoundable<BoundingBox, ITEM> item2 = (ItemBoundable<BoundingBox, ITEM>)boundable2;
      return itemDistance.distance(item1, item2);
    }
  }

  public static boolean isLeaves(final Boundable<?, ?> boundable1,
    final Boundable<?, ?> boundable2) {
    return !(boundable1.isNode() || boundable2.isNode());
  }

  private final Boundable<BoundingBox, I> boundable1;

  private final Boundable<BoundingBox, I> boundable2;

  private final double distance;

  public BoundablePair(final Boundable<BoundingBox, I> boundable1,
    final Boundable<BoundingBox, I> boundable2, final double distance) {
    this.boundable1 = boundable1;
    this.boundable2 = boundable2;
    this.distance = distance;
  }

<<<<<<< HEAD
  /*
   * public double getMaximumDistance() { if (maxDistance < 0.0) maxDistance = maxDistance(); return
   * maxDistance; }
   */

  /*
   * private double maxDistance() { return maximumDistance( (BoundingBoxDoubleGf)
   * boundable1.getBounds(), (BoundingBoxDoubleGf) boundable2.getBounds()); } private static double
   * maximumDistance(BoundingBoxDoubleGf env1, BoundingBoxDoubleGf env2) { double minx =
   * Math.min(env1.getMinX(), env2.getMinX()); double miny = Math.min(env1.getMinY(),
   * env2.getMinY()); double maxx = Math.max(env1.getMaxX(), env2.getMaxX()); double maxy =
   * Math.max(env1.getMaxY(), env2.getMaxY()); Point min = new PointDouble((double)minx, miny);
   * Point max = new PointDouble((double)maxx, maxy); return min.distance(max); }
   */
=======
  public BoundablePair(final Boundable<BoundingBox, I> boundable1,
    final Boundable<BoundingBox, I> boundable2, final ItemDistance<I> itemDistance) {
    this.boundable1 = boundable1;
    this.boundable2 = boundable2;
    this.distance = distance(itemDistance, this.boundable1, this.boundable2);
  }
>>>>>>> 30c4a9ea

  /**
   * Compares two pairs based on their minimum distances
   */
  @Override
  public int compareTo(final BoundablePair<I> nd) {
    if (this.distance < nd.distance) {
      return -1;
    } else if (this.distance > nd.distance) {
      return 1;
    } else {
      return 0;
    }
  }

  private void expand(final Boundable<BoundingBox, I> bndComposite,
    final Boundable<BoundingBox, I> bndOther, final PriorityQueue<BoundablePair<I>> priQ,
    final ItemDistance<I> itemDistance, final double minDistance) {
    final int childCount = bndComposite.getChildCount();
    final List<Boundable<BoundingBox, I>> children = bndComposite.getChildren();
    for (int i = 0; i < childCount; i++) {
      final Boundable<BoundingBox, I> child = children.get(i);
      final double distance = BoundablePair.distance(itemDistance, child, bndOther);
      // only add to queue if this pair might contain the closest points
      if (distance < minDistance) {
        final BoundablePair<I> bp = new BoundablePair<>(child, bndOther, distance);
        priQ.add(bp);
      }
    }
  }

  /**
   * For a pair which is not a leaf
   * (i.e. has at least one composite boundable)
   * computes a list of new pairs
   * from the expansion of the larger boundable.
   *
   */
  public void expandToQueue(final PriorityQueue<BoundablePair<I>> priQ,
    final ItemDistance<I> itemDistance, final double minDistance) {
    /*
     * HEURISTIC: If both boundable are composite, choose the one with largest area to expand.
     * Otherwise, simply expand whichever is composite.
     */
    if (this.boundable1.isNode()) {
      if (this.boundable2.isNode()) {
        if (area(this.boundable1) > area(this.boundable2)) {
          expand(this.boundable1, this.boundable2, priQ, itemDistance, minDistance);
        } else {
          expand(this.boundable2, this.boundable1, priQ, itemDistance, minDistance);
        }
      } else {
        expand(this.boundable1, this.boundable2, priQ, itemDistance, minDistance);

      }
    } else {
      if (this.boundable2.isNode()) {
        expand(this.boundable2, this.boundable1, priQ, itemDistance, minDistance);
      } else {
        throw new IllegalArgumentException("neither boundable is composite");
      }
    }
  }

  /**
   * Gets one of the member {@link Boundable}s in the pair
   * (indexed by [0, 1]).
   *
   * @param i the index of the member to return (0 or 1)
   * @return the chosen member
   */
  public Boundable<BoundingBox, I> getBoundable(final int i) {
    if (i == 0) {
      return this.boundable1;
    }
    return this.boundable2;
  }

  /**
   * Gets the minimum possible distance between the Boundables in
   * this pair.
   * If the members are both items, this will be the
   * exact distance between them.
   * Otherwise, this distance will be a lower bound on
   * the distances between the items in the members.
   *
   * @return the exact or lower bound distance for this pair
   */
  public double getDistance() {
    return this.distance;
  }

  /**
   * Tests if both elements of the pair are leaf nodes
   *
   * @return true if both pair elements are leaf nodes
   */
  public boolean isLeaves() {
    return isLeaves(this.boundable1, this.boundable2);
  }
}<|MERGE_RESOLUTION|>--- conflicted
+++ resolved
@@ -96,29 +96,12 @@
     this.distance = distance;
   }
 
-<<<<<<< HEAD
-  /*
-   * public double getMaximumDistance() { if (maxDistance < 0.0) maxDistance = maxDistance(); return
-   * maxDistance; }
-   */
-
-  /*
-   * private double maxDistance() { return maximumDistance( (BoundingBoxDoubleGf)
-   * boundable1.getBounds(), (BoundingBoxDoubleGf) boundable2.getBounds()); } private static double
-   * maximumDistance(BoundingBoxDoubleGf env1, BoundingBoxDoubleGf env2) { double minx =
-   * Math.min(env1.getMinX(), env2.getMinX()); double miny = Math.min(env1.getMinY(),
-   * env2.getMinY()); double maxx = Math.max(env1.getMaxX(), env2.getMaxX()); double maxy =
-   * Math.max(env1.getMaxY(), env2.getMaxY()); Point min = new PointDouble((double)minx, miny);
-   * Point max = new PointDouble((double)maxx, maxy); return min.distance(max); }
-   */
-=======
   public BoundablePair(final Boundable<BoundingBox, I> boundable1,
     final Boundable<BoundingBox, I> boundable2, final ItemDistance<I> itemDistance) {
     this.boundable1 = boundable1;
     this.boundable2 = boundable2;
     this.distance = distance(itemDistance, this.boundable1, this.boundable2);
   }
->>>>>>> 30c4a9ea
 
   /**
    * Compares two pairs based on their minimum distances
