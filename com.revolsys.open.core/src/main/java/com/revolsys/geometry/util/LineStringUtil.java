--- conflicted
+++ resolved
@@ -91,53 +91,6 @@
     return equalsIgnoreDirection(line1, line2, 2);
   }
 
-<<<<<<< HEAD
-=======
-  public static Map<GeometryComponent, Double> findClosestGeometryComponent(final LineString line,
-    Point point) {
-    if (line.isEmpty() || point.isEmpty()) {
-      return Collections.emptyMap();
-    } else {
-      final GeometryFactory geometryFactory = line.getGeometryFactory();
-      point = point.convertGeometry(geometryFactory, 2);
-      GeometryComponent closestComponent = null;
-      double closestDistance = Double.MAX_VALUE;
-      for (final Segment segment : line.segments()) {
-        if (segment.getSegmentIndex() == 0) {
-          final Vertex from = segment.getGeometryVertex(0);
-          if (from.equals(2, point)) {
-            return Collections.<GeometryComponent, Double> singletonMap(from, 0.0);
-          } else {
-            closestDistance = from.distance(point);
-            closestComponent = from;
-          }
-        }
-        final Vertex to = segment.getGeometryVertex(1);
-        if (to.equals(2, point)) {
-          return Collections.<GeometryComponent, Double> singletonMap(to, 0.0);
-        } else {
-          final double toDistance = geometryFactory.makePrecise(0, to.distance(point));
-          if (toDistance <= closestDistance) {
-            if (!(closestComponent instanceof Vertex) || toDistance < closestDistance) {
-              closestComponent = to;
-              closestDistance = toDistance;
-            }
-          }
-          final double segmentDistance = geometryFactory.makePrecise(0, segment.distance(point));
-          if (segmentDistance == 0) {
-            return Collections.<GeometryComponent, Double> singletonMap(segment, 0.0);
-          } else if (segmentDistance < closestDistance) {
-            closestComponent = segment;
-            closestDistance = segmentDistance;
-          }
-        }
-      }
-      return Collections.<GeometryComponent, Double> singletonMap(closestComponent,
-        closestDistance);
-    }
-  }
-
->>>>>>> d4c06170
   public static Point getClosestEndsCoordinates(final LineString line, final Point coordinates) {
     final Point fromCoordinates = line.getPoint(0);
     final Point toCoordinates = line.getToPoint();
@@ -230,11 +183,7 @@
     if (fromPoint) {
       return line.getPoint(0);
     } else {
-<<<<<<< HEAD
       return line.getToPoint();
-=======
-      return line.getPoint(-1);
->>>>>>> d4c06170
     }
   }
 
