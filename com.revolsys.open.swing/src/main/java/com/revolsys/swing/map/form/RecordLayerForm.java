package com.revolsys.swing.map.form;

import java.awt.BorderLayout;
import java.awt.Color;
import java.awt.Component;
import java.awt.Container;
import java.awt.Dialog.ModalityType;
import java.awt.Dimension;
import java.awt.FlowLayout;
import java.awt.GraphicsConfiguration;
import java.awt.GraphicsDevice;
import java.awt.GraphicsEnvironment;
import java.awt.GridLayout;
import java.awt.Rectangle;
import java.awt.Window;
import java.awt.event.ActionEvent;
import java.awt.event.FocusEvent;
import java.awt.event.FocusListener;
import java.awt.event.WindowEvent;
import java.awt.event.WindowListener;
import java.beans.PropertyChangeEvent;
import java.beans.PropertyChangeListener;
import java.beans.PropertyChangeSupport;
import java.util.Arrays;
import java.util.Collection;
import java.util.HashMap;
import java.util.HashSet;
import java.util.LinkedHashMap;
import java.util.List;
import java.util.Map;
import java.util.Map.Entry;
import java.util.Set;
import java.util.TreeMap;
import java.util.TreeSet;

import javax.swing.Action;
import javax.swing.ActionMap;
import javax.swing.BorderFactory;
import javax.swing.DefaultComboBoxModel;
import javax.swing.JButton;
import javax.swing.JComponent;
import javax.swing.JDialog;
import javax.swing.JLabel;
import javax.swing.JPanel;
import javax.swing.JScrollPane;
import javax.swing.JTabbedPane;
import javax.swing.JTextArea;
import javax.swing.SwingUtilities;
import javax.swing.TransferHandler;
import javax.swing.WindowConstants;
import javax.swing.event.CellEditorListener;
import javax.swing.event.ChangeEvent;
import javax.swing.table.TableCellEditor;
import javax.swing.table.TableColumn;
import javax.swing.table.TableColumnModel;
import javax.swing.undo.UndoableEdit;

import org.apache.log4j.Logger;
import org.jdesktop.swingx.VerticalLayout;

import com.revolsys.awt.WebColors;
import com.revolsys.beans.PropertyChangeSupportProxy;
import com.revolsys.collection.map.Maps;
import com.revolsys.converter.string.StringConverterRegistry;
import com.revolsys.data.codes.CodeTable;
import com.revolsys.data.equals.Equals;
import com.revolsys.data.identifier.Identifier;
import com.revolsys.data.record.Record;
import com.revolsys.data.record.RecordState;
import com.revolsys.data.record.property.DirectionalAttributes;
import com.revolsys.data.record.schema.FieldDefinition;
import com.revolsys.data.record.schema.RecordDefinition;
import com.revolsys.data.record.schema.RecordStore;
import com.revolsys.data.types.DataType;
import com.revolsys.data.types.DataTypes;
import com.revolsys.geometry.model.Geometry;
import com.revolsys.swing.SwingUtil;
import com.revolsys.swing.action.RunnableAction;
import com.revolsys.swing.action.enablecheck.EnableCheck;
import com.revolsys.swing.action.enablecheck.ObjectPropertyEnableCheck;
import com.revolsys.swing.dnd.transferhandler.RecordLayerFormTransferHandler;
import com.revolsys.swing.field.ComboBox;
import com.revolsys.swing.field.Field;
import com.revolsys.swing.field.NumberTextField;
import com.revolsys.swing.field.ObjectLabelField;
import com.revolsys.swing.layout.GroupLayoutUtil;
import com.revolsys.swing.listener.WeakFocusListener;
import com.revolsys.swing.map.ProjectFrame;
import com.revolsys.swing.map.layer.AbstractLayer;
import com.revolsys.swing.map.layer.record.AbstractRecordLayer;
import com.revolsys.swing.map.layer.record.LayerRecord;
import com.revolsys.swing.map.layer.record.component.RecordLayerFields;
import com.revolsys.swing.map.layer.record.table.model.LayerRecordTableModel;
import com.revolsys.swing.map.layer.record.table.model.RecordLayerTableModel;
import com.revolsys.swing.map.layer.record.table.predicate.FormAllFieldsErrorPredicate;
import com.revolsys.swing.map.layer.record.table.predicate.FormAllFieldsModifiedPredicate;
import com.revolsys.swing.menu.MenuFactory;
import com.revolsys.swing.parallel.Invoke;
import com.revolsys.swing.table.BaseJTable;
import com.revolsys.swing.table.TablePanel;
import com.revolsys.swing.table.record.editor.RecordTableCellEditor;
import com.revolsys.swing.table.record.model.AbstractSingleRecordTableModel;
import com.revolsys.swing.toolbar.ToolBar;
import com.revolsys.swing.undo.ReverseRecordAttributesUndo;
import com.revolsys.swing.undo.ReverseRecordGeometryUndo;
import com.revolsys.swing.undo.ReverseRecordUndo;
import com.revolsys.swing.undo.UndoManager;
import com.revolsys.util.CollectionUtil;
import com.revolsys.util.Property;

public class RecordLayerForm extends JPanel implements PropertyChangeListener, CellEditorListener,
  FocusListener, PropertyChangeSupportProxy, WindowListener {

  public static final String FLIP_FIELDS_ICON = "flip_fields";

  public static final String FLIP_FIELDS_NAME = "Flip Fields Orientation";

  public static final String FLIP_LINE_ORIENTATION_ICON = "flip_line_orientation";

  public static final String FLIP_LINE_ORIENTATION_NAME = "Flip Line Orientation (Visually Flips Fields)";

  public static final String FLIP_RECORD_ICON = "flip_orientation";

  public static final String FLIP_RECORD_NAME = "Flip Record Orientation";

  private static final long serialVersionUID = 1L;

  private JButton addOkButton = RunnableAction.createButton("OK", () -> actionAddOk());

  private LayerRecord addRecord;

  private LayerRecordTableModel allAttributes;

  private boolean allowAddWithErrors = false;

  private boolean cancelled = false;

  private boolean editable = true;

  private final Map<String, String> fieldInValidMessage = new HashMap<String, String>();

  private ComboBox fieldNameSetNamesField;

  private final Map<String, Field> fields = new LinkedHashMap<String, Field>();

  private final ThreadLocal<Set<String>> fieldsToValidate = new ThreadLocal<Set<String>>();

  private final Map<String, Integer> fieldTabIndex = new HashMap<String, Integer>();

  private final Map<Field, String> fieldToNameMap = new HashMap<Field, String>();

  private final ThreadLocal<Boolean> fieldValidationDisabled = new ThreadLocal<Boolean>();

  private final Map<String, Object> fieldValues = new HashMap<String, Object>();

  private String focussedFieldName;

  private GeometryCoordinatesPanel geometryCoordinatesPanel;

  private final Set<String> invalidFieldNames = new HashSet<>();

  private String lastFocussedFieldName;

  private AbstractRecordLayer layer;

  private PropertyChangeSupport propertyChangeSupport = new PropertyChangeSupport(this);

  private Set<String> readOnlyFieldNames = new HashSet<String>();

  private LayerRecord record;

  private RecordDefinition recordDefinition;

  private RecordStore recordStore;

  private Set<String> requiredFieldNames = new HashSet<String>();

  private final Map<Integer, Set<String>> tabInvalidFieldMap = new TreeMap<Integer, Set<String>>();

  private JTabbedPane tabs = new JTabbedPane();

  private ToolBar toolBar;

  private UndoManager undoManager = new RecordLayerFormUndoManager(this);

  public RecordLayerForm(final AbstractRecordLayer layer) {
    ProjectFrame.addSaveActions(this, layer.getProject());
    setLayout(new BorderLayout());
    setName(layer.getName());
    this.layer = layer;
    final RecordDefinition recordDefinition = layer.getRecordDefinition();
    setRecordDefinition(recordDefinition);
    addToolBar(layer);

    final ActionMap map = getActionMap();
    map.put("copy", TransferHandler.getCopyAction());
    map.put("paste", TransferHandler.getPasteAction());

    final RecordLayerFormTransferHandler transferHandler = new RecordLayerFormTransferHandler(this);
    setTransferHandler(transferHandler);
    setFont(SwingUtil.FONT);

    addTabAllFields();
    final boolean editable = layer.isEditable();
    setEditable(editable);
    getAllAttributes().setEditable(isEditable());
    if (recordDefinition.getGeometryFieldName() != null) {
      addTabGeometry();
    }
    Property.addListener(layer, this);
    this.undoManager.setLimit(100);
    this.undoManager.addKeyMap(this);
  }

  public RecordLayerForm(final AbstractRecordLayer layer, final LayerRecord object) {
    this(layer);
    setRecord(object);
  }

  protected void actionAddCancel() {
    final AbstractRecordLayer layer = getLayer();
    final LayerRecord record = getRecord();
    setRecord(null);
    layer.deleteRecords(record);
    layer.saveChanges(record);
    this.cancelled = true;
    closeWindow();
  }

  protected void actionAddOk() {
    final AbstractRecordLayer layer = getLayer();
    final LayerRecord record = getRecord();
    layer.saveChanges(record);
    layer.setSelectedRecords(record);
    layer.showRecordsTable(RecordLayerTableModel.MODE_SELECTED);
    closeWindow();
  }

  public void actionZoomToRecord() {
    getLayer().zoomToRecord(getRecord());
  }

  protected ObjectLabelField addCodeTableLabelField(final String fieldName) {
    final RecordStore recordStore = getRecordStore();
    final CodeTable codeTable = recordStore.getCodeTableByFieldName(fieldName);
    final ObjectLabelField field = new ObjectLabelField(fieldName, codeTable);
    field.setFont(SwingUtil.FONT);
    addField(fieldName, field);
    return field;
  }

  protected void addDoubleField(final String fieldName, final int length, final int scale,
    final Double minimumValie, final Double maximumValue) {
    final DataType dataType = DataTypes.DOUBLE;
    final NumberTextField field = new NumberTextField(fieldName, dataType, length, scale,
      minimumValie, maximumValue);
    addField(fieldName, field);
  }

  public void addField(final Container container, final Field field) {
    final JComponent component = (JComponent)field;
    addField(container, component);
  }

  public void addField(final Container container, JComponent field) {
    if (field instanceof JTextArea) {
      final JTextArea textArea = (JTextArea)field;
      field = new JScrollPane(textArea);
    }
    container.add(field);
  }

  @SuppressWarnings("unchecked")
  public <T> T addField(final Container container, final String fieldName) {
    final Field field = getField(fieldName);
    addField(container, field);
    return (T)field;
  }

  public void addField(final Field field) {
    final String fieldName = field.getFieldName();
    addField(fieldName, field);
  }

  public Field addField(final String fieldName, final Field field) {
    Property.addListener(field, fieldName, this);
    field.setUndoManager(this.undoManager);
    if (field instanceof ComboBox) {
      final ComboBox comboBox = (ComboBox)field;
      comboBox.getEditor().getEditorComponent().addFocusListener(new WeakFocusListener(this));
    } else {
      ((JComponent)field).addFocusListener(new WeakFocusListener(this));
    }
    this.fields.put(fieldName, field);
    this.fieldToNameMap.put(field, fieldName);
    return field;
  }

  public void addFields(final Collection<? extends Field> fields) {
    for (final Field field : fields) {
      addField(field);
    }
  }

  protected void addLabel(final Container container, final String fieldName) {
    final JLabel label = getLabel(fieldName);
    container.add(label);
  }

  public void addLabelledField(final Container container, final Field field) {
    final String fieldName = field.getFieldName();
    addLabel(container, fieldName);
    addField(container, field);
  }

  @SuppressWarnings("unchecked")
  public <T> T addLabelledField(final Container container, final String fieldName) {
    final Field field = getField(fieldName);
    if (field == null) {
      Logger.getLogger(getClass())
        .error("Cannot find field " + this.recordDefinition.getPath() + " " + fieldName);
    } else {
      addLabelledField(container, field);
    }
    return (T)field;
  }

  protected void addNumberField(final String fieldName, final DataType dataType, final int length,
    final Number minimumValue, final Number maximumValue) {
    final NumberTextField field = new NumberTextField(fieldName, dataType, length, 0, minimumValue,
      maximumValue);
    addField(fieldName, field);
  }

  protected void addPanel(final JPanel container, final String title,
    final List<String> fieldNames) {
    final JPanel panel = createPanel(container, title);

    for (final String fieldName : fieldNames) {
      addLabelledField(panel, fieldName);
    }

    GroupLayoutUtil.makeColumns(panel, 2, true);
  }

  public void addReadOnlyFieldNames(final Collection<String> readOnlyFieldNames) {
    this.readOnlyFieldNames.addAll(readOnlyFieldNames);
    for (final Entry<String, Field> entry : this.fields.entrySet()) {
      final String name = entry.getKey();
      final Field field = entry.getValue();
      if (this.readOnlyFieldNames.contains(name)) {
        field.setEditable(false);
      } else {
        field.setEditable(true);
      }
    }
  }

  public void addReadOnlyFieldNames(final String... readOnlyFieldNames) {
    addReadOnlyFieldNames(Arrays.asList(readOnlyFieldNames));
  }

  public void addRequiredFieldNames(final Collection<String> requiredFieldNames) {
    this.requiredFieldNames.addAll(requiredFieldNames);
  }

  public void addRequiredFieldNames(final String... requiredFieldNames) {
    addRequiredFieldNames(Arrays.asList(requiredFieldNames));
  }

  protected JPanel addTab(final int index, final String title) {
    final JPanel panel = new JPanel(new VerticalLayout());
    panel.setOpaque(false);
    addTab(index, title, panel);
    return panel;
  }

  public JScrollPane addTab(final int index, final String name, final Component component) {
    boolean init = false;
    final Container parent = this.tabs.getParent();
    if (parent != this) {
      add(this.tabs, BorderLayout.CENTER);
      init = true;
    }
    final JScrollPane scrollPane = new JScrollPane(component);
    this.tabs.insertTab(name, null, scrollPane, null, index);
    if (init) {
      this.tabs.setSelectedIndex(0);
    }
    final JLabel label = new JLabel(name);
    this.tabs.setTabComponentAt(index, label);
    return scrollPane;
  }

  protected JPanel addTab(final String title) {
    final JPanel panel = new JPanel(new VerticalLayout());
    panel.setOpaque(false);
    addTab(title, panel);
    return panel;
  }

  public JScrollPane addTab(final String name, final Component component) {
    return addTab(this.tabs.getTabCount(), name, component);
  }

  protected void addTabAllFields() {
    this.allAttributes = new LayerRecordTableModel(this);
    final BaseJTable table = AbstractSingleRecordTableModel.createTable(this.allAttributes);
    final TableColumnModel columnModel = table.getColumnModel();
    FormAllFieldsModifiedPredicate.add(this, table);
    FormAllFieldsErrorPredicate.add(this, table);

    for (int i = 0; i < columnModel.getColumnCount(); i++) {
      final TableColumn column = columnModel.getColumn(i);
      if (i == 2) {
        final TableCellEditor cellEditor = column.getCellEditor();
        cellEditor.addCellEditorListener(this);
      }
    }
    final TablePanel tablePanel = new TablePanel(table);

    final List<String> fieldNamesSetNames = this.layer.getFieldNamesSetNames();
    final DefaultComboBoxModel<String> fieldNamesSetNamesModel = ComboBox.model(fieldNamesSetNames);
    this.fieldNameSetNamesField = new ComboBox("fieldNamesSetName", fieldNamesSetNamesModel);
    int maxLength = 3;
    for (final String name : fieldNamesSetNames) {
      maxLength = Math.max(maxLength, name.length());
    }
    this.fieldNameSetNamesField
      .setMaximumSize(new Dimension(Math.max(300, maxLength * 11 + 40), 22));
    Property.addListener(this.fieldNameSetNamesField, "fieldNamesSetName", this);

    final ToolBar toolBar = new ToolBar();
    toolBar.addComponent("default", this.fieldNameSetNamesField);
    toolBar.addButtonTitleIcon("default", "Edit Field Sets", "fields_filter_edit", this.layer,
      "showProperties", "Field Sets");

    final JPanel panel = new JPanel(new BorderLayout());
    panel.add(toolBar, BorderLayout.NORTH);
    panel.add(tablePanel, BorderLayout.CENTER);
    final JScrollPane scrollPane = addTab("All Fields", panel);

    int maxHeight = 500;
    for (final GraphicsDevice device : GraphicsEnvironment.getLocalGraphicsEnvironment()
      .getScreenDevices()) {
      final GraphicsConfiguration graphicsConfiguration = device.getDefaultConfiguration();
      final Rectangle bounds = graphicsConfiguration.getBounds();

      maxHeight = Math.min(bounds.height, maxHeight);
    }
    final int preferredHeight = Math.min(maxHeight, (this.allAttributes.getRowCount() + 1) * 20);
    scrollPane.setMinimumSize(new Dimension(100, preferredHeight));
    scrollPane.setMaximumSize(new Dimension(Integer.MAX_VALUE, maxHeight));
    scrollPane.setPreferredSize(new Dimension(800, preferredHeight));
  }

  protected void addTabGeometry() {
    final String geometryFieldName = this.recordDefinition.getGeometryFieldName();
    if (this.geometryCoordinatesPanel == null && geometryFieldName != null) {
      this.geometryCoordinatesPanel = new GeometryCoordinatesPanel(this, geometryFieldName);
      addField(geometryFieldName, this.geometryCoordinatesPanel);
      final JPanel panel = new JPanel(new GridLayout(1, 1));

      SwingUtil.setTitledBorder(this.geometryCoordinatesPanel, "Coordinates");
      panel.add(this.geometryCoordinatesPanel);

      addTab("Geometry", panel);
    }
  }

  public ToolBar addToolBar(final AbstractLayer layer) {
    this.toolBar = new ToolBar();
    add(this.toolBar, BorderLayout.NORTH);
    final RecordDefinition recordDefinition = getRecordDefinition();
    final FieldDefinition geometryField = recordDefinition.getGeometryField();
    final boolean hasGeometry = geometryField != null;
    final EnableCheck editable = new ObjectPropertyEnableCheck(this, "editable");

    if (layer != null) {
      final MenuFactory menuFactory = MenuFactory.findMenu(layer);
      if (menuFactory != null) {
        this.toolBar.addButtonTitleIcon("menu", "Layer Menu", "menu", menuFactory, "show", layer,
          this, 10, 10);
      }
    }
    final EnableCheck deletableEnableCheck = new ObjectPropertyEnableCheck(this, "deletable");
    this.toolBar.addButton("record", "Delete Record", "table_row_delete", deletableEnableCheck,
      this, "deleteRecord");

    // Cut, Copy Paste

    this.toolBar.addButton("dnd", "Copy Record", "page_copy", (EnableCheck)null, this,
      "dataTransferCopy");

    if (hasGeometry) {
      this.toolBar.addButton("dnd", "Copy Geometry", "geometry_copy", (EnableCheck)null, this,
        "copyGeometry");
    }

    this.toolBar.addButton("dnd", "Paste Record", "paste_plain", editable, this,
      "dataTransferPaste");

    if (hasGeometry) {
      this.toolBar.addButton("dnd", "Paste Geometry", "geometry_paste", editable, this,
        "pasteGeometry");
    }

    final EnableCheck canUndo = new ObjectPropertyEnableCheck(this.undoManager, "canUndo");
    final EnableCheck canRedo = new ObjectPropertyEnableCheck(this.undoManager, "canRedo");

    final EnableCheck modifiedOrDeleted = new ObjectPropertyEnableCheck(this, "modifiedOrDeleted");

    this.toolBar.addButton("changes", "Revert Record", "arrow_revert", modifiedOrDeleted, this,
      "revertChanges");

    this.toolBar.addButton("changes", "Revert Empty Fields", "field_empty_revert",
      modifiedOrDeleted, this, "revertEmptyFields");

    this.toolBar.addButton("changes", "Undo", "arrow_undo", canUndo, this.undoManager, "undo");
    this.toolBar.addButton("changes", "Redo", "arrow_redo", canRedo, this.undoManager, "redo");

    // Zoom

    if (hasGeometry) {
      this.toolBar.addButtonTitleIcon("zoom", "Zoom to Record", "magnifier", this,
        "actionZoomToRecord");
    }

    // Geometry manipulation
    if (hasGeometry) {
      final DataType geometryDataType = geometryField.getType();
      if (geometryDataType == DataTypes.LINE_STRING
        || geometryDataType == DataTypes.MULTI_LINE_STRING) {
        if (DirectionalAttributes.getProperty(recordDefinition).hasDirectionalAttributes()) {
          this.toolBar.addButton("geometry", FLIP_RECORD_NAME, FLIP_RECORD_ICON, editable, this,
            "flipRecordOrientation");
          this.toolBar.addButton("geometry", FLIP_LINE_ORIENTATION_NAME, FLIP_LINE_ORIENTATION_ICON,
            editable, this, "flipLineOrientation");
          this.toolBar.addButton("geometry", FLIP_FIELDS_NAME, FLIP_FIELDS_ICON, editable, this,
            "flipFields");
        } else {
          this.toolBar.addButton("geometry", "Flip Line Orientation", "flip_line", editable, this,
            "flipLineOrientation");
        }
      }
    }
    return this.toolBar;
  }

  public void addUndo(final UndoableEdit edit) {
    final boolean validationEnabled = setFieldValidationEnabled(false);
    try {
      this.undoManager.addEdit(edit);
    } finally {
      if (validationEnabled) {
        validateFields(this.fieldsToValidate.get());
      }
      setFieldValidationEnabled(validationEnabled);
    }
  }

  public boolean canPasteRecordGeometry() {
    final AbstractRecordLayer layer = getLayer();
    if (layer == null) {
      return false;
    } else {
      final LayerRecord record = getRecord();
      return layer.canPasteRecordGeometry(record);
    }
  }

  public void clearTabColor(final int index) {
    setTabColor(index, null);
  }

  public void closeWindow() {
    final Window window = SwingUtilities.windowForComponent(this);
    SwingUtil.setVisible(window, false);
  }

  public void copyGeometry() {
    final LayerRecord record = getRecord();
    final AbstractRecordLayer layer = getLayer();
    if (layer != null) {
      if (record != null) {
        layer.copyRecordGeometry(record);
      }
    }
  }

  protected JPanel createPanel(final JPanel container, final String title) {
    final JPanel panel = new JPanel();
    panel.setOpaque(false);
    container.add(panel);
    SwingUtil.setTitledBorder(panel, title);
    return panel;
  }

  public void dataTransferCopy() {
    invokeAction("copy");
  }

  public void dataTransferPaste() {
    invokeAction("paste");
  }

  public void deleteRecord() {
    final LayerRecord object = getRecord();
    if (object != null) {
      getLayer().deleteRecords(object);
    }
  }

  public void destroy() {
    this.addOkButton = null;
    this.allAttributes = null;
    this.recordStore = null;
    this.fieldInValidMessage.clear();
    for (final Field field : this.fields.values()) {
      Property.removeAllListeners(field);
    }
    this.fields.clear();
    this.fieldTabIndex.clear();
    this.fieldToNameMap.clear();
    this.invalidFieldNames.clear();
    this.geometryCoordinatesPanel = null;
    this.recordDefinition = null;
    this.record = null;
    this.propertyChangeSupport = null;
    this.readOnlyFieldNames.clear();
    this.tabInvalidFieldMap.clear();
    this.tabs = null;
    this.toolBar = null;
    this.undoManager = null;
    final Container parent = getParent();
    if (parent != null) {
      parent.remove(this);
    }

    final AbstractLayer layer = getLayer();
    if (layer != null) {
      this.layer = null;
      if (this.allAttributes != null) {
        Property.removeListener(layer, this.allAttributes);
        this.allAttributes = null;
      }
      Property.removeListener(layer, this);
    }
    final Window window = SwingUtil.getWindowAncestor(this);
    if (window != null) {
      window.removeWindowListener(this);
    }
    removeAll();
  }

  protected void doSetFieldInvalid(final String fieldName, String message) {
    final String oldValue = this.fieldInValidMessage.get(fieldName);
    if (message == null) {
      message = "Invalid value";
    }
    if (!Equals.equal(message, oldValue)) {
      this.fieldInValidMessage.put(fieldName, message);
      final Field field = getField(fieldName);
      field.setFieldInvalid(message, WebColors.Red, WebColors.Pink);

      this.invalidFieldNames.add(fieldName);
      final int tabIndex = getTabIndex(fieldName);
      Maps.addToSet(this.tabInvalidFieldMap, tabIndex, fieldName);
      updateTabValid(tabIndex);
      updateInvalidFields();
    }
  }

  protected void doSetFieldValid(final String fieldName) {
    final boolean valid = isFieldValid(fieldName);
    final Field field = getField(fieldName);
    field.setFieldValid();
    if (this.record.isModified(fieldName)) {
      final Object originalValue = this.record.getOriginalValue(fieldName);
      String originalString;
      if (originalValue == null) {
        originalString = "-";
      } else {
        originalString = StringConverterRegistry.toString(originalValue);
      }
      field.setFieldToolTip(originalString);
      field.setFieldBackgroundColor(new Color(0, 255, 0, 31));
    } else {
      field.setFieldToolTip("");
    }
    if (!valid) {
      this.invalidFieldNames.remove(fieldName);
      this.fieldInValidMessage.remove(fieldName);
      final int tabIndex = getTabIndex(fieldName);
      Maps.removeFromSet(this.tabInvalidFieldMap, tabIndex, fieldName);
      updateTabValid(tabIndex);
      updateInvalidFields();
    }
  }

  protected void doValidateField(final String fieldName) {
    validateFieldInternal(fieldName);
  }

  protected boolean doValidateFields(final Collection<String> fieldNames) {
    boolean valid = true;
    for (final String fieldName : fieldNames) {
      setFieldValid(fieldName);
      valid &= validateFieldInternal(fieldName);
    }
    return valid;
  }

  @Override
  public void editingCanceled(final ChangeEvent e) {
  }

  @Override
  public void editingStopped(final ChangeEvent e) {
    final RecordTableCellEditor editor = (RecordTableCellEditor)e.getSource();
    final String name = editor.getFieldName();
    final Object value = editor.getCellEditorValue();
    setFieldValue(name, value, true);
  }

  public void flipFields() {
    addUndo(new ReverseRecordAttributesUndo(this.record));
  }

  public void flipLineOrientation() {
    addUndo(new ReverseRecordGeometryUndo(this.record));
  }

  public void flipRecordOrientation() {
    addUndo(new ReverseRecordUndo(this.record));
  }

  @Override
  public void focusGained(final FocusEvent e) {
    Component component = e.getComponent();
    while (component != null) {
      if (component instanceof Field) {
        final Field field = (Field)component;
        this.focussedFieldName = field.getFieldName();
        return;
      } else {
        component = component.getParent();
      }
    }
  }

  @Override
  public void focusLost(final FocusEvent e) {
    Component component = e.getComponent();
    while (component != null) {
      if (component instanceof Field) {
        final Field field = (Field)component;
        this.lastFocussedFieldName = field.getFieldName();
        return;
      } else {
        component = component.getParent();
      }
    }
  }

  public LayerRecord getAddRecord() {
    return this.addRecord;
  }

  public LayerRecordTableModel getAllAttributes() {
    return this.allAttributes;
  }

  public String getCodeValue(final String fieldName, final Object value) {
    final CodeTable codeTable = this.recordDefinition.getCodeTableByFieldName(fieldName);
    String string;
    if (value == null) {
      return "-";
    } else if (codeTable == null) {
      string = StringConverterRegistry.toString(value);
    } else {
      final List<Object> values = codeTable.getValues(Identifier.create(value));
      if (values == null || values.isEmpty()) {
        string = "-";
      } else {
        string = CollectionUtil.toString(values);
      }
    }
    if (!Property.hasValue(string)) {
      string = "-";
    }
    return string;
  }

  public Color getErrorForegroundColor() {
    return WebColors.Red;
  }

  @SuppressWarnings("unchecked")
  protected <T extends Field> T getField(final String fieldName) {
    synchronized (this.fields) {
      Field field = this.fields.get(fieldName);
      if (field == null) {
        final boolean editable = !this.readOnlyFieldNames.contains(fieldName);
        try {
          field = RecordLayerFields.createFormField(this.layer, fieldName, editable);
          addField(fieldName, field);
        } catch (final IllegalArgumentException e) {
        }
      }
      if (field != null && !isEditable()) {
        field.setEditable(false);
      }
      return (T)field;
    }
  }

  public String getFieldName(Component field) {
    String fieldName = null;
    do {
      fieldName = this.fieldToNameMap.get(field);
      field = field.getParent();
    } while (fieldName == null && field != null);
    return fieldName;
  }

  public Set<String> getFieldNames() {
    return this.fields.keySet();
  }

  public Collection<Field> getFields() {
    return this.fields.values();
  }

  public Set<String> getFieldsToValidate() {
    return this.fieldsToValidate.get();
  }

  protected Map<String, Integer> getFieldTabIndex() {
    return this.fieldTabIndex;
  }

  @SuppressWarnings("unchecked")
  public <T> T getFieldValue(final String name) {
    final Object value = this.fieldValues.get(name);
    final CodeTable codeTable = this.recordDefinition.getCodeTableByFieldName(name);
    if (codeTable == null) {
      if (value != null && name.endsWith("_IND")) {
        if ("Y".equals(value) || Boolean.TRUE.equals(value)) {
          return (T)"Y";
        } else {
          return (T)"N";
        }
      } else {
        return (T)value;
      }
    } else {
      final Object id = codeTable.getId(value);
      return (T)id;
    }
  }

  public GeometryCoordinatesPanel getGeometryCoordinatesPanel() {
    return this.geometryCoordinatesPanel;
  }

  public String getGeometryFieldName() {
    return getRecordDefinition().getGeometryFieldName();
  }

  protected JLabel getLabel(final String fieldName) {
    final AbstractRecordLayer layer = getLayer();
    String title = layer.getFieldTitle(fieldName);
    title = title.replaceAll(" Code$", "");
    title = title.replaceAll(" Ind$", "");
    final JLabel label = new JLabel(title);
    label.setFont(SwingUtil.BOLD_FONT);
    label.setBorder(BorderFactory.createEmptyBorder(0, 5, 0, 5));
    return label;
  }

  public String getLastFocussedFieldName() {
    return this.lastFocussedFieldName;
  }

  public AbstractRecordLayer getLayer() {
    return this.layer;
  }

  public <T> T getOriginalValue(final String fieldName) {
    final LayerRecord object = getRecord();
    return object.getOriginalValue(fieldName);
  }

  @Override
  public PropertyChangeSupport getPropertyChangeSupport() {
    return this.propertyChangeSupport;
  }

  public Set<String> getReadOnlyFieldNames() {
    return this.readOnlyFieldNames;
  }

  public LayerRecord getRecord() {
    return this.record;
  }

  public RecordDefinition getRecordDefinition() {
    return this.recordDefinition;
  }

  public RecordStore getRecordStore() {
    if (this.recordStore == null) {
      if (this.recordDefinition == null) {
        return null;
      } else {
        return this.recordDefinition.getRecordStore();
      }
    } else {
      return this.recordStore;
    }
  }

  public Set<String> getRequiredFieldNames() {
    return this.requiredFieldNames;
  }

  protected int getTabIndex(final String fieldName) {
    Integer index = this.fieldTabIndex.get(fieldName);
    if (index == null) {
      final JComponent field = (JComponent)getField(fieldName);
      if (field == null) {
        return -1;
      } else {
        Component panel = field;
        Component component = field.getParent();
        while (component != this.tabs && component != null) {
          panel = component;
          component = component.getParent();
        }
        index = this.tabs.indexOfComponent(panel);
        this.fieldTabIndex.put(fieldName, index);
      }
    }
    return index;

  }

  public JTabbedPane getTabs() {
    return this.tabs;
  }

  public ToolBar getToolBar() {
    return this.toolBar;
  }

  public UndoManager getUndoManager() {
    return this.undoManager;
  }

  @SuppressWarnings("unchecked")
  public <T> T getValue(final String name) {
    return (T)this.record.getValue(name);
  }

  public Map<String, Object> getValues() {
    final Map<String, Object> values = new LinkedHashMap<String, Object>();
    if (this.record != null) {
      values.putAll(this.record);
    }
    return values;
  }

  public boolean hasFieldValue(final String fieldName) {
    final Field field = getField(fieldName);
    if (field == null) {
      return false;
    } else {
      final Object value = field.getFieldValue();
      return Property.hasValue(value);
    }
  }

  public boolean hasOriginalValue(final String name) {
    return getRecordDefinition().hasField(name);
  }

  protected void invokeAction(final String actionName) {
    final Action action = getActionMap().get(actionName);
    if (action != null) {
      final ActionEvent event = new ActionEvent(this, ActionEvent.ACTION_PERFORMED, null);
      action.actionPerformed(event);
    }
  }

  public boolean isAllowAddWithErrors() {
    return this.allowAddWithErrors;
  }

  public boolean isDeletable() {
    final LayerRecord record = getRecord();
    if (record == null) {
      return false;
    } else {
      return record.isDeletable();
    }
  }

  public boolean isEditable() {
    return this.editable;
  }

  public boolean isEditable(final String fieldName) {
    if (isEditable()) {
      if (!this.readOnlyFieldNames.contains(fieldName)) {
        return true;
      }
    }
    return false;
  }

  public boolean isFieldsValid() {
    return this.invalidFieldNames.isEmpty();
  }

  public boolean isFieldValid(final String fieldName) {
    return !this.invalidFieldNames.contains(fieldName);
  }

  protected boolean isFieldValidationEnabled() {
    final boolean enabled = this.fieldValidationDisabled.get() != Boolean.FALSE;
    return enabled;
  }

  public boolean isModifiedOrDeleted() {
    final LayerRecord object = getRecord();
    if (object == null) {
      return false;
    } else {
      return object.isDeleted() || object.isModified();
    }
  }

  public boolean isNewRecord(final LayerRecord record) {
    return record.getState() == RecordState.New;
  }

  public boolean isReadOnly(final String fieldName) {
    return getReadOnlyFieldNames().contains(fieldName);
  }

  public boolean isSame(final Object object) {
    final LayerRecord record = getRecord();
    if (record != null) {
      if (object instanceof Record) {
        final Record otherRecord = (Record)object;
        if (record.isSame(otherRecord)) {
          return true;
        }
      }
    }
    return false;
  }

  protected boolean isTabValid(final int tabIndex) {
    return this.tabInvalidFieldMap.get(tabIndex) == null;
  }

  public void pasteGeometry() {
    final LayerRecord record = getRecord();
    final AbstractRecordLayer layer = getLayer();
    if (layer != null) {
      if (record != null) {
        layer.pasteRecordGeometry(record);
      }
    }
  }

  public void pasteValues(final Map<String, Object> map) {
    final AbstractLayer layer = getLayer();
    if (layer != null) {
      final Map<String, Object> newValues = new LinkedHashMap<String, Object>(map);
      final Collection<String> ignorePasteFields = layer.getProperty("ignorePasteFields");
      final Set<String> keySet = newValues.keySet();
      if (ignorePasteFields != null) {
        keySet.removeAll(ignorePasteFields);
      }
      keySet.removeAll(getReadOnlyFieldNames());

      final Map<String, Object> values = getValues();
      values.putAll(newValues);
      setValues(values);
    }
  }

  protected void postValidate() {

  }

  @Override
  public void propertyChange(final PropertyChangeEvent event) {
    final String propertyName = event.getPropertyName();
    final AbstractRecordLayer layer = getLayer();
    if (layer != null) {
      final LayerRecord record = getRecord();
      if (record != null && !record.getState().equals(RecordState.Deleted)) {
        final Object source = event.getSource();

        if (this.geometryCoordinatesPanel != null
          && source == this.geometryCoordinatesPanel.getTable().getModel()) {
          if (propertyName.equals("geometry")) {
            record.setGeometryValue((Geometry)event.getNewValue());
          }
        } else if (propertyName.equals("fieldNamesSets")) {
          final Object selectedItem = this.fieldNameSetNamesField.getSelectedItem();
          final List<String> fieldNamesSetNames = this.layer.getFieldNamesSetNames();
          final DefaultComboBoxModel<String> fieldNamesSetNamesModel = ComboBox
            .model(fieldNamesSetNames);
          this.fieldNameSetNamesField.setModel(fieldNamesSetNamesModel);
          this.fieldNameSetNamesField.setSelectedItem(selectedItem);
          final String fieldNamesSetName = (String)this.fieldNameSetNamesField.getSelectedItem();
          this.allAttributes.setFieldNames(layer.getFieldNamesSet(fieldNamesSetName));
        } else if (propertyName.equals("fieldNamesSetName")) {
          final String fieldNamesSetName = (String)event.getNewValue();
          this.allAttributes.setFieldNames(layer.getFieldNamesSet(fieldNamesSetName));
        } else if (source == layer) {
          if ("recordDeleted".equals(propertyName)) {
            if (record.isDeleted() || isSame(event.getNewValue())) {
              final Window window = SwingUtilities.getWindowAncestor(this);
              SwingUtil.setVisible(window, false);
            }
          } else if ("recordsChanged".equals(propertyName)) {
            if (record.isDeleted()) {
              final Window window = SwingUtilities.getWindowAncestor(this);
              SwingUtil.setVisible(window, false);
            }
            setRecord(record);
          }
        } else if (source instanceof Field) {
          final Field field = (Field)source;
          final String fieldName = field.getFieldName();
          final Object fieldValue = field.getFieldValue();
          final Object recordValue = this.record.getValue(fieldName);
          if (!Equals.equal(recordValue, fieldValue)) {
            boolean equal = false;
            if (fieldValue instanceof String) {
              final String string = (String)fieldValue;
              if (!Property.hasValue(string) && recordValue == null) {
                equal = true;
              }
            }
            if (!equal && layer.isEditable()
              && (record.getState() == RecordState.New && layer.isCanAddRecords()
                || layer.isCanEditRecords())) {
              record.setValueByPath(fieldName, fieldValue);
            }
          }
        } else {
          if (isSame(source)) {
            if (record.isDeleted()) {
              final Window window = SwingUtilities.getWindowAncestor(this);
              SwingUtil.setVisible(window, false);
            }
            final Object value = event.getNewValue();
            final RecordDefinition recordDefinition = getRecordDefinition();
            if ("qaMessagesUpdated".equals(propertyName)) {
              updateErrors();
            } else if (recordDefinition.hasField(propertyName)) {
              setFieldValue(propertyName, value, isFieldValidationEnabled());
            }
            final boolean modifiedOrDeleted = isModifiedOrDeleted();
            if (this.propertyChangeSupport != null) {
              this.propertyChangeSupport.firePropertyChange("modifiedOrDeleted", !modifiedOrDeleted,
                modifiedOrDeleted);
              final boolean deletable = isDeletable();
              this.propertyChangeSupport.firePropertyChange("deletable", !deletable, deletable);
            }
            repaint();
          }
        }
      }
    }
  }

  public void revertChanges() {
    final LayerRecord object = getRecord();
    if (object != null) {
      object.revertChanges();
      setValues(object);
    }
  }

  public void revertEmptyFields() {
    final LayerRecord record = getRecord();
    if (record != null) {
      record.revertEmptyFields();
    }
  }

  public void setAddOkButtonEnabled(final boolean enabled) {
    if (this.addOkButton != null) {
      this.addOkButton.setEnabled(enabled);
    }
  }

  public void setAddRecord(final LayerRecord addRecord) {
    this.addRecord = addRecord;
  }

  public void setAllowAddWithErrors(final boolean allowAddWithErrors) {
    this.allowAddWithErrors = allowAddWithErrors;
  }

  public void setEditable(final boolean editable) {
    this.editable = editable;
    for (final String fieldName : getFieldNames()) {
      if (!getReadOnlyFieldNames().contains(fieldName)) {
        final Field field = getField(fieldName);
        field.setEditable(editable);
      }
    }
  }

  public void setFieldFocussed(final String fieldName) {
    final int tabIndex = getTabIndex(fieldName);
    if (tabIndex >= 0) {
      this.tabs.setSelectedIndex(tabIndex);
    }
    final JComponent field = (JComponent)getField(fieldName);
    if (field != null) {
      field.requestFocusInWindow();
    }
  }

<<<<<<< HEAD
  public void setFieldInvalid(final String fieldName, String message) {
    if (message == null) {
      message = "Invalid value";
    }
    if (SwingUtilities.isEventDispatchThread()) {
      final String oldValue = this.fieldInValidMessage.get(fieldName);
      if (!Equals.equal(message, oldValue)) {
        this.fieldInValidMessage.put(fieldName, message);
        final Field field = getField(fieldName);
        field.setFieldInvalid(message, WebColors.Red, WebColors.Pink);

        this.invalidFieldNames.add(fieldName);
        final int tabIndex = getTabIndex(fieldName);
        Maps.addToSet(this.tabInvalidFieldMap, tabIndex, fieldName);
        updateTabValid(tabIndex);
        updateInvalidFields(true);
      }
    } else {
      Invoke.later(this, "setFieldInvalid", fieldName, message);
    }
=======
  public final void setFieldInvalid(final String fieldName, final String message) {
    Invoke.later(() -> doSetFieldInvalid(fieldName, message));
>>>>>>> 980142c5
  }

  public void setFieldInvalidToolTip(final String fieldName, final JComponent field) {
    final String message = this.fieldInValidMessage.get(fieldName);
    if (Property.hasValue(message)) {
      field.setToolTipText(message);
    }
  }

<<<<<<< HEAD
  public boolean setFieldValid(final String fieldName) {
    final boolean valid = isFieldValid(fieldName);
    if (SwingUtilities.isEventDispatchThread()) {
      final Field field = getField(fieldName);
      field.setFieldValid();
      if (this.record.isModified(fieldName)) {
        final Object originalValue = this.record.getOriginalValue(fieldName);
        String originalString;
        if (originalValue == null) {
          originalString = "-";
        } else {
          originalString = StringConverterRegistry.toString(originalValue);
        }
        field.setFieldToolTip(originalString);
        field.setFieldBackgroundColor(new Color(0, 255, 0, 31));
      } else {
        field.setFieldToolTip("");
      }
      if (!valid) {
        this.invalidFieldNames.remove(fieldName);
        this.fieldInValidMessage.remove(fieldName);
        final int tabIndex = getTabIndex(fieldName);
        Maps.removeFromSet(this.tabInvalidFieldMap, tabIndex, fieldName);
        updateTabValid(tabIndex);
        updateInvalidFields(true);
        return true;
      }
    } else {
      Invoke.later(this, "setFieldValid", fieldName);
      return false;
    }

    return false;
=======
  public final void setFieldValid(final String fieldName) {
    Invoke.later(() -> doSetFieldValid(fieldName));
>>>>>>> 980142c5
  }

  protected boolean setFieldValidationEnabled(final boolean fieldValidationEnabled) {
    final boolean oldValue = isFieldValidationEnabled();
    if (fieldValidationEnabled) {
      this.fieldsToValidate.remove();
    } else if (oldValue) {
      this.fieldsToValidate.set(new TreeSet<String>());
    }
    this.fieldValidationDisabled.set(fieldValidationEnabled);
    return oldValue;
  }

  public void setFieldValue(final String fieldName, Object value, final boolean validate) {
    final Object oldValue = getFieldValue(fieldName);
    final RecordDefinition recordDefinition = getRecordDefinition();
    if (recordDefinition != null) {
      try {
        final Class<?> attributeClass = recordDefinition.getFieldClass(fieldName);
        value = StringConverterRegistry.toObject(attributeClass, value);
      } catch (final Throwable e) {
      }
    }
    this.fieldValues.put(fieldName, value);
    final JComponent field = (JComponent)getField(fieldName);

    boolean changed = Property.isChanged(oldValue, value);
    if (!changed) {
      final Object recordValue = this.record.getValue(fieldName);

      if (Property.isChanged(oldValue, recordValue)) {
        this.record.setValueByPath(fieldName, value);
        changed = true;
      }
    }
    SwingUtil.setFieldValue(field, value);
    if (changed) {
      if (validate) {
        validateField(fieldName);
      } else {
        final Set<String> fieldsToValidate = this.fieldsToValidate.get();
        if (fieldsToValidate != null) {
          fieldsToValidate.add(fieldName);
        }
      }
    }
  }

  public void setReadOnlyFieldNames(final Collection<String> readOnlyFieldNames) {
    this.readOnlyFieldNames = new HashSet<String>(readOnlyFieldNames);
    updateReadOnlyFields();
  }

  public void setReadOnlyFieldNames(final String... readOnlyFieldNames) {
    setReadOnlyFieldNames(Arrays.asList(readOnlyFieldNames));
  }

  public void setRecord(final LayerRecord record) {
    final boolean undo = this.undoManager.setEventsEnabled(false);
    final boolean validate = setFieldValidationEnabled(false);
    try {
      final boolean same = record != null && record.isSame(getRecord());
      this.record = record;
      this.allAttributes.setRecord(record);
      if (!same) {
        setValues(record);
        this.undoManager.discardAllEdits();
      }
    } finally {
      setFieldValidationEnabled(validate);
      this.undoManager.setEventsEnabled(undo);
    }
  }

  public void setRecordDefinition(final RecordDefinition recordDefinition) {
    this.recordDefinition = recordDefinition;
    setRecordStore(recordDefinition.getRecordStore());
    final String idFieldName = recordDefinition.getIdFieldName();
    if (Property.hasValue(idFieldName)) {
      this.readOnlyFieldNames.add(idFieldName);
    }
    for (final FieldDefinition attribute : recordDefinition.getFields()) {
      if (attribute.isRequired()) {
        final String name = attribute.getName();
        addRequiredFieldNames(name);
      }

    }
  }

  protected void setRecordStore(final RecordStore recordStore) {
    this.recordStore = recordStore;
  }

  public void setRequiredFieldNames(final Collection<String> requiredFieldNames) {
    this.requiredFieldNames = new HashSet<String>(requiredFieldNames);
  }

  public final void setTabColor(final int index, final Color foregroundColor) {
    if (index > -1) {
      Invoke.later(() -> {
        if (foregroundColor == null) {
          this.tabs.setTabComponentAt(index, null);
        } else {
          if (this.tabs != null) {
            final JLabel label = new JLabel(this.tabs.getTitleAt(index));
            label.setOpaque(false);
            label.setForeground(foregroundColor);
            this.tabs.setTabComponentAt(index, label);
          }
        }
      });
    }
  }

  public final void setValues(final Map<String, Object> values) {
    if (values != null) {
      Invoke.later(() -> {
        final Set<String> fieldNames = values.keySet();
        final boolean validationEnabled = setFieldValidationEnabled(false);
        try {
          this.fieldValues.putAll(values);
          for (final String fieldName : fieldNames) {
            final Object value = values.get(fieldName);
            final JComponent field = (JComponent)getField(fieldName);
            if (field != null) {
              SwingUtil.setFieldValue(field, value);
            }
          }
        } finally {
          setFieldValidationEnabled(validationEnabled);
        }
        validateFields(fieldNames);
      });
    }

  }

  public boolean showAddDialog() {
    final String title = "Add New " + getName();
    final Window window = SwingUtil.getActiveWindow();
    final JDialog dialog = new JDialog(window, title, ModalityType.APPLICATION_MODAL);
    dialog.setDefaultCloseOperation(WindowConstants.DO_NOTHING_ON_CLOSE);
    dialog.setLayout(new BorderLayout());

    dialog.add(this, BorderLayout.CENTER);

    final JPanel buttons = new JPanel(new FlowLayout(FlowLayout.RIGHT));
    dialog.add(buttons, BorderLayout.SOUTH);
    final JButton addCancelButton = RunnableAction.createButton("Cancel", () -> actionAddCancel());
    buttons.add(addCancelButton);
    buttons.add(this.addOkButton);

    dialog.pack();
    dialog.setLocation(50, 50);
    dialog.addWindowListener(this);
    dialog.setVisible(true);
    dialog.dispose();
    return !this.cancelled;
  }

  protected void updateErrors() {
  }

  public void updateFocussedField() {
    final Field field = this.fields.get(this.focussedFieldName);
    if (field != null) {
      field.updateFieldValue();
    }
  }

  protected void updateInvalidFields(final boolean fieldsValid) {
    if (isAllowAddWithErrors()) {
      setAddOkButtonEnabled(true);
    } else {
      final boolean enabled = fieldsValid && isFieldsValid();
      setAddOkButtonEnabled(enabled);
    }
  }

  protected void updateReadOnlyFields() {
    for (final Entry<String, Field> entry : this.fields.entrySet()) {
      final String name = entry.getKey();
      final Field field = entry.getValue();
      if (this.readOnlyFieldNames.contains(name)) {
        field.setEditable(false);
      } else {
        field.setEditable(true);
      }
    }
    if (this.allAttributes != null) {
      this.allAttributes.setReadOnlyFieldNames(this.readOnlyFieldNames);
    }
  }

  public boolean updateTabValid(final int tabIndex) {
    final boolean tabValid = isTabValid(tabIndex);
    if (tabValid) {
      setTabColor(tabIndex, null);
    } else {
      setTabColor(tabIndex, WebColors.Red);
    }
    return tabValid;
  }

  public void validateField(final String fieldName) {
    Invoke.background("Validate Field " + fieldName, () -> doValidateField(fieldName));
  }

  protected boolean validateFieldInternal(final String fieldName) {
    final boolean oldValid = isFieldValid(fieldName);
    final Field field = getField(fieldName);
    boolean valid = true;
    if (!field.isFieldValid()) {
      final String message = field.getFieldValidationMessage();
      setFieldInvalid(fieldName, message);
      valid = false;
    }

    if (valid) {
      final Set<String> requiredFieldNames = getRequiredFieldNames();
      if (requiredFieldNames.contains(fieldName)) {
        boolean run = true;
        if (this.record.getState() == RecordState.New) {
          final String idFieldName = getRecordDefinition().getIdFieldName();
          if (fieldName.equals(idFieldName)) {
            run = false;
          }
        }
        if (run) {
          final Object value = getFieldValue(fieldName);
          if (!Property.hasValue(value)) {
            setFieldInvalid(fieldName, "Required");
          }
        }
      }
    }

    if (oldValid != valid) {
      final int tabIndex = getTabIndex(fieldName);
      updateTabValid(tabIndex);
    }
    return valid;
  }

  public void validateFields() {
    final Set<String> fieldNames = getFieldNames();
    final boolean fieldsValid = validateFields(fieldNames);
    postValidate();
    updateInvalidFields(fieldsValid);
  }

  protected boolean validateFields(final Collection<String> fieldNames) {
    if (isFieldValidationEnabled()) {
      return doValidateFields(fieldNames);
    } else {
      return true;
    }
  }

  @Override
  public void windowActivated(final WindowEvent e) {
  }

  @Override
  public void windowClosed(final WindowEvent e) {
    destroy();
    final Window window = (Window)e.getSource();
    window.removeWindowListener(this);
  }

  @Override
  public void windowClosing(final WindowEvent e) {
    updateFocussedField();
  }

  @Override
  public void windowDeactivated(final WindowEvent e) {
    updateFocussedField();
  }

  @Override
  public void windowDeiconified(final WindowEvent e) {
  }

  @Override
  public void windowIconified(final WindowEvent e) {
  }

  @Override
  public void windowOpened(final WindowEvent e) {
  }
}<|MERGE_RESOLUTION|>--- conflicted
+++ resolved
@@ -667,7 +667,7 @@
       final int tabIndex = getTabIndex(fieldName);
       Maps.addToSet(this.tabInvalidFieldMap, tabIndex, fieldName);
       updateTabValid(tabIndex);
-      updateInvalidFields();
+      updateInvalidFields(true);
     }
   }
 
@@ -694,7 +694,7 @@
       final int tabIndex = getTabIndex(fieldName);
       Maps.removeFromSet(this.tabInvalidFieldMap, tabIndex, fieldName);
       updateTabValid(tabIndex);
-      updateInvalidFields();
+      updateInvalidFields(true);
     }
   }
 
@@ -1232,31 +1232,8 @@
     }
   }
 
-<<<<<<< HEAD
-  public void setFieldInvalid(final String fieldName, String message) {
-    if (message == null) {
-      message = "Invalid value";
-    }
-    if (SwingUtilities.isEventDispatchThread()) {
-      final String oldValue = this.fieldInValidMessage.get(fieldName);
-      if (!Equals.equal(message, oldValue)) {
-        this.fieldInValidMessage.put(fieldName, message);
-        final Field field = getField(fieldName);
-        field.setFieldInvalid(message, WebColors.Red, WebColors.Pink);
-
-        this.invalidFieldNames.add(fieldName);
-        final int tabIndex = getTabIndex(fieldName);
-        Maps.addToSet(this.tabInvalidFieldMap, tabIndex, fieldName);
-        updateTabValid(tabIndex);
-        updateInvalidFields(true);
-      }
-    } else {
-      Invoke.later(this, "setFieldInvalid", fieldName, message);
-    }
-=======
   public final void setFieldInvalid(final String fieldName, final String message) {
     Invoke.later(() -> doSetFieldInvalid(fieldName, message));
->>>>>>> 980142c5
   }
 
   public void setFieldInvalidToolTip(final String fieldName, final JComponent field) {
@@ -1266,44 +1243,8 @@
     }
   }
 
-<<<<<<< HEAD
-  public boolean setFieldValid(final String fieldName) {
-    final boolean valid = isFieldValid(fieldName);
-    if (SwingUtilities.isEventDispatchThread()) {
-      final Field field = getField(fieldName);
-      field.setFieldValid();
-      if (this.record.isModified(fieldName)) {
-        final Object originalValue = this.record.getOriginalValue(fieldName);
-        String originalString;
-        if (originalValue == null) {
-          originalString = "-";
-        } else {
-          originalString = StringConverterRegistry.toString(originalValue);
-        }
-        field.setFieldToolTip(originalString);
-        field.setFieldBackgroundColor(new Color(0, 255, 0, 31));
-      } else {
-        field.setFieldToolTip("");
-      }
-      if (!valid) {
-        this.invalidFieldNames.remove(fieldName);
-        this.fieldInValidMessage.remove(fieldName);
-        final int tabIndex = getTabIndex(fieldName);
-        Maps.removeFromSet(this.tabInvalidFieldMap, tabIndex, fieldName);
-        updateTabValid(tabIndex);
-        updateInvalidFields(true);
-        return true;
-      }
-    } else {
-      Invoke.later(this, "setFieldValid", fieldName);
-      return false;
-    }
-
-    return false;
-=======
   public final void setFieldValid(final String fieldName) {
     Invoke.later(() -> doSetFieldValid(fieldName));
->>>>>>> 980142c5
   }
 
   protected boolean setFieldValidationEnabled(final boolean fieldValidationEnabled) {
