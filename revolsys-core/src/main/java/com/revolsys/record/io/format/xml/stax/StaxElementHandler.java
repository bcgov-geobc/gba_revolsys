--- conflicted
+++ resolved
@@ -243,16 +243,11 @@
           callback.handleAttributeValue(in, i, handler, value);
         }
       } else {
-        final String key = getLocalPart() + "." + attributeName.getLocalPart();
-<<<<<<< HEAD
+        // final String key = getLocalPart() + "." +
+        // attributeName.getLocalPart();
         // if (this.unhandled.add(key)) {
         // Debug.println(key);
         // }
-=======
-        if (this.unhandled.add(key)) {
-          // Debug.println(key);
-        }
->>>>>>> 7a00103b
       }
     }
   }
@@ -281,16 +276,10 @@
       if (handler != null) {
         handler.handleElement(in, callback);
       } else {
-        final String key = getLocalPart() + "." + elementName.getLocalPart();
-<<<<<<< HEAD
+        // final String key = getLocalPart() + "." + elementName.getLocalPart();
         // if (this.unhandled.add(key)) {
         // Debug.println(key);
         // }
-=======
-        if (this.unhandled.add(key)) {
-          // Debug.println(key);
-        }
->>>>>>> 7a00103b
       }
     }
   }
