--- conflicted
+++ resolved
@@ -54,11 +54,6 @@
  *
  * @version 1.7
  */
-<<<<<<< HEAD
-public interface SpatialIndex<V> {
-  /**
-   * Queries the index for all items whose extents intersect the given search {@link BoundingBoxDoubleGf}
-=======
 public interface SpatialIndex<V> extends GeometryFactoryProxy {
 
   default void forEach(final BoundingBoxProxy boundingBoxProxy, final Consumer<? super V> action) {
@@ -112,34 +107,12 @@
 
   /**
    * Queries the index for all items whose extents intersect the given search {@link BoundingBox}
->>>>>>> 30c4a9ea
    * Note that some kinds of indexes may also return objects which do not in fact
    * intersect the query envelope.
    *
    * @param boundingBox the envelope to query for
    * @return a list of the items found by the query
    */
-<<<<<<< HEAD
-  List<V> getItems(BoundingBox searchEnv);
-
-  /**
-   * Adds a spatial item with an extent specified by the given {@link BoundingBoxDoubleGf} to the index
-   */
-  void insert(BoundingBox boundingBox, V item);
-
-  // /**
-  // * Queries the index for all items whose extents intersect the given search
-  // {@link BoundingBoxDoubleGf},
-  // * and applies an {@link ItemVisitor} to them.
-  // * Note that some kinds of indexes may also return objects which do not in
-  // fact
-  // * intersect the query envelope.
-  // *
-  // * @param searchEnv the envelope to query for
-  // * @param visitor a visitor object to apply to the items found
-  // */
-  // void query(BoundingBox searchEnv, ItemVisitor visitor);
-=======
   default List<V> getItems(final BoundingBoxProxy boundingBox) {
     return BoundingBox.newArray(this::forEach, boundingBox);
   }
@@ -174,7 +147,6 @@
    * Adds a spatial item with an extent specified by the given {@link BoundingBox} to the index
    */
   void insertItem(BoundingBox boundingBox, V item);
->>>>>>> 30c4a9ea
 
   /**
    * Removes a single item from the tree.
