package com.revolsys.spring.resource;

import org.springframework.beans.factory.xml.XmlBeanDefinitionReader;
import org.springframework.context.ConfigurableApplicationContext;
import org.springframework.context.annotation.AnnotationConfigUtils;
import org.springframework.context.support.GenericApplicationContext;

import com.revolsys.spring.config.AttributesBeanConfigurer;

public class SpringUtil {

<<<<<<< HEAD
=======
  public static final Pattern KEY_PATTERN = Pattern
    .compile("(\\w[\\w\\d]*)(?:(?:\\[([\\w\\d]+)\\])|(?:\\.([\\w\\d]+)))?");

>>>>>>> d4c06170
  public static void close(final ConfigurableApplicationContext applicationContext) {
    if (applicationContext != null) {
      if (applicationContext.isActive()) {
        applicationContext.close();
      }
    }
  }

  public static GenericApplicationContext getApplicationContext(final ClassLoader classLoader,
    final Resource... resources) {
    final GenericApplicationContext applicationContext = new GenericApplicationContext();
    applicationContext.setClassLoader(classLoader);

    AnnotationConfigUtils.registerAnnotationConfigProcessors(applicationContext, null);
    final AttributesBeanConfigurer attributesConfig = new AttributesBeanConfigurer(
      applicationContext);
    applicationContext.addBeanFactoryPostProcessor(attributesConfig);

    final XmlBeanDefinitionReader beanReader = new XmlBeanDefinitionReader(applicationContext);
    beanReader.setBeanClassLoader(classLoader);
    beanReader.loadBeanDefinitions(resources);
    applicationContext.refresh();
    return applicationContext;
  }
<<<<<<< HEAD
=======

  public static File getFileOrCreateTempFile(final Resource resource) {
    try {
      if (resource instanceof FileSystemResource) {
        return resource.getFile();
      } else {
        final String filename = resource.getFilename();
        final String baseName = FileUtil.getBaseName(filename);
        final String fileExtension = FileNames.getFileNameExtension(filename);
        return File.createTempFile(baseName, fileExtension);
      }
    } catch (final IOException e) {
      throw new RuntimeException("Unable to get file for " + resource, e);
    }
  }

  public static File getOrDownloadFile(final Resource resource) {
    try {
      return resource.getFile();
    } catch (final Throwable e) {
      if (resource.exists()) {
        final String baseName = resource.getBaseName();
        final String fileNameExtension = resource.getFileNameExtension();
        final File file = FileUtil.newTempFile(baseName, fileNameExtension);
        FileUtil.copy(resource.getInputStream(), file);
        return file;
      } else {
        throw new IllegalArgumentException("Cannot get File for resource " + resource, e);
      }
    }
  }
>>>>>>> d4c06170
}<|MERGE_RESOLUTION|>--- conflicted
+++ resolved
@@ -8,13 +8,6 @@
 import com.revolsys.spring.config.AttributesBeanConfigurer;
 
 public class SpringUtil {
-
-<<<<<<< HEAD
-=======
-  public static final Pattern KEY_PATTERN = Pattern
-    .compile("(\\w[\\w\\d]*)(?:(?:\\[([\\w\\d]+)\\])|(?:\\.([\\w\\d]+)))?");
-
->>>>>>> d4c06170
   public static void close(final ConfigurableApplicationContext applicationContext) {
     if (applicationContext != null) {
       if (applicationContext.isActive()) {
@@ -39,38 +32,4 @@
     applicationContext.refresh();
     return applicationContext;
   }
-<<<<<<< HEAD
-=======
-
-  public static File getFileOrCreateTempFile(final Resource resource) {
-    try {
-      if (resource instanceof FileSystemResource) {
-        return resource.getFile();
-      } else {
-        final String filename = resource.getFilename();
-        final String baseName = FileUtil.getBaseName(filename);
-        final String fileExtension = FileNames.getFileNameExtension(filename);
-        return File.createTempFile(baseName, fileExtension);
-      }
-    } catch (final IOException e) {
-      throw new RuntimeException("Unable to get file for " + resource, e);
-    }
-  }
-
-  public static File getOrDownloadFile(final Resource resource) {
-    try {
-      return resource.getFile();
-    } catch (final Throwable e) {
-      if (resource.exists()) {
-        final String baseName = resource.getBaseName();
-        final String fileNameExtension = resource.getFileNameExtension();
-        final File file = FileUtil.newTempFile(baseName, fileNameExtension);
-        FileUtil.copy(resource.getInputStream(), file);
-        return file;
-      } else {
-        throw new IllegalArgumentException("Cannot get File for resource " + resource, e);
-      }
-    }
-  }
->>>>>>> d4c06170
 }