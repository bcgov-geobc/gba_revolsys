--- conflicted
+++ resolved
@@ -159,21 +159,6 @@
   }
 
   @Override
-<<<<<<< HEAD
-  public List<T> getItems(final BoundingBox boundingBox) {
-    final CreateListVisitor<T> visitor = new CreateListVisitor<>();
-    forEach(visitor, boundingBox);
-    return visitor.getList();
-  }
-
-  public List<T> getItems(final BoundingBox boundingBox, final Predicate<T> filter) {
-    final CreateListVisitor<T> visitor = new CreateListVisitor<>(filter);
-    forEach(visitor, boundingBox);
-    return visitor.getList();
-  }
-
-=======
->>>>>>> 30c4a9ea
   public int getSize() {
     return this.size;
   }
@@ -193,15 +178,12 @@
     }
   }
 
-<<<<<<< HEAD
-=======
   public List<T> query(final BoundingBox boundingBox, final Predicate<T> filter) {
     final CreateListVisitor<T> visitor = new CreateListVisitor<>(filter);
     forEach(boundingBox, visitor);
     return visitor.getList();
   }
 
->>>>>>> 30c4a9ea
   public List<T> queryBoundingBox(final Geometry geometry) {
     if (geometry == null) {
       return Collections.emptyList();
