--- conflicted
+++ resolved
@@ -213,8 +213,8 @@
         // testing - does allowing a tolerance improve speed?
         // Ans: by only about 10% - not enough to matter
         /*
-         * double maxDist = bndPair.getMaximumDistance(); if (maxDist * .99 < lastComputedDistance)
-         * return; //
+         * double maxDist = bndPair.getMaximumDistance(); if (maxDist * .99 <
+         * lastComputedDistance) return; //
          */
 
         /**
@@ -331,32 +331,6 @@
   }
 
   /**
-<<<<<<< HEAD
-=======
-   * Returns items whose bounds intersect the given envelope.
-   */
-  @Override
-  public List getItems(final BoundingBox searchEnv) {
-    // Yes this method does something. It specifies that the bounds is an
-    // BoundingBoxDoubleGf. super.query takes an Object, not an
-    // BoundingBoxDoubleGf. [Jon Aquino
-    // 10/24/2003]
-    return super.query(searchEnv);
-  }
-
-  /**
-   * Returns items whose bounds intersect the given envelope.
-   */
-  public void query(final BoundingBox searchEnv, final Consumer<Object> visitor) {
-    // Yes this method does something. It specifies that the bounds is an
-    // BoundingBoxDoubleGf. super.query takes an Object, not an
-    // BoundingBoxDoubleGf. [Jon Aquino
-    // 10/24/2003]
-    super.query(searchEnv, visitor);
-  }
-
-  /**
->>>>>>> d4c06170
    * Removes a single item from the tree.
    *
    * @param itemEnv the BoundingBox of the item to remove
