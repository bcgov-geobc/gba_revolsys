--- conflicted
+++ resolved
@@ -212,17 +212,14 @@
     }
   }
 
-<<<<<<< HEAD
+  protected void setFailOnUiThread(final boolean failOnUiThread) {
+    this.nullOnUiThread = failOnUiThread;
+  }
+
   /*
    * for things like structured names we don't want to load all at once so we
    * set this to false and set loadmissingcodes to true
    */
-=======
-  protected void setFailOnUiThread(boolean failOnUiThread) {
-    this.nullOnUiThread = failOnUiThread;
-  }
-
->>>>>>> 8ef7c831
   public AbstractLoadingCodeTable setLoadAll(final boolean loadAll) {
     this.loadAll = loadAll;
     return this;
