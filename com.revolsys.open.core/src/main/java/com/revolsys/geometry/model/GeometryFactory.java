/*
 * The JTS Topology Suite is a collection of Java classes that
 * implement the fundamental operations required to validate a given
 * geo-spatial data set to a known topological specification.
 *
 * Copyright (C) 2001 Vivid Solutions
 *
 * This library is free software; you can redistribute it and/or
 * modify it under the terms of the GNU Lesser General Public
 * License as published by the Free Software Foundation; either
 * version 2.1 of the License, or (at your option) any later version.
 *
 * This library is distributed in the hope that it will be useful,
 * but WITHOUT ANY WARRANTY; without even the implied warranty of
 * MERCHANTABILITY or FITNESS FOR A PARTICULAR PURPOSE.  See the GNU
 * Lesser General Public License for more details.
 *
 * You should have received a copy of the GNU Lesser General Public
 * License along with this library; if not, write to the Free Software
 * Foundation, Inc., 59 Temple Place, Suite 330, Boston, MA  02111-1307  USA
 *
 * For more information, contact:
 *
 *     Vivid Solutions
 *     Suite #1A
 *     2328 Government Street
 *     Victoria BC  V8T 5G5
 *     Canada
 *
 *     (250)385-6040
 *     www.vividsolutions.com
 */
package com.revolsys.geometry.model;

import java.io.Serializable;
import java.util.ArrayList;
import java.util.Arrays;
import java.util.Collection;
import java.util.LinkedHashSet;
import java.util.List;
import java.util.Map;
import java.util.Set;

import com.revolsys.collection.CollectionUtil;
import com.revolsys.collection.map.IntHashMap;
import com.revolsys.collection.map.LinkedHashMapEx;
import com.revolsys.collection.map.MapEx;
import com.revolsys.collection.map.Maps;
import com.revolsys.datatype.DataType;
import com.revolsys.datatype.DataTypes;
import com.revolsys.geometry.cs.CoordinateSystem;
import com.revolsys.geometry.cs.GeographicCoordinateSystem;
import com.revolsys.geometry.cs.ProjectedCoordinateSystem;
import com.revolsys.geometry.cs.epsg.EpsgCoordinateSystems;
import com.revolsys.geometry.cs.esri.EsriCoordinateSystems;
import com.revolsys.geometry.cs.projection.CoordinatesOperation;
import com.revolsys.geometry.cs.projection.ProjectionFactory;
import com.revolsys.geometry.graph.linemerge.LineMerger;
import com.revolsys.geometry.model.coordinates.list.CoordinatesListUtil;
import com.revolsys.geometry.model.impl.BoundingBoxDoubleGf;
import com.revolsys.geometry.model.impl.GeometryCollectionImpl;
import com.revolsys.geometry.model.impl.LineStringDoubleBuilder;
import com.revolsys.geometry.model.impl.LineStringDoubleGf;
import com.revolsys.geometry.model.impl.LinearRingDoubleGf;
import com.revolsys.geometry.model.impl.MultiLineStringImpl;
import com.revolsys.geometry.model.impl.MultiPointImpl;
import com.revolsys.geometry.model.impl.MultiPolygonImpl;
import com.revolsys.geometry.model.impl.PointDouble;
import com.revolsys.geometry.model.impl.PointDoubleGf;
import com.revolsys.geometry.model.impl.PolygonImpl;
import com.revolsys.geometry.model.segment.LineSegment;
import com.revolsys.geometry.model.segment.LineSegmentDoubleGF;
import com.revolsys.geometry.util.BoundingBoxUtil;
import com.revolsys.io.map.MapSerializer;
import com.revolsys.record.io.format.wkt.WktParser;
import com.revolsys.util.MathUtil;
import com.revolsys.util.Property;
import com.revolsys.util.number.Doubles;

/**
 * Supplies a set of utility methods for building Geometry objects from lists
 * of Coordinates.
 * <p>
 * Note that the factory constructor methods do <b>not</b> change the input coordinates in any way.
 * In particular, they are not rounded to the supplied <tt>PrecisionModel</tt>.
 * It is assumed that input Point meet the given precision.
 *
 *
 * @version 1.7
 */
public class GeometryFactory implements GeometryFactoryProxy, Serializable, MapSerializer {
  private static final IntHashMap<IntHashMap<List<GeometryFactory>>> factoriesBySrid = new IntHashMap<>();

  /**
   * The default GeometryFactory with no coordinate system, 3D axis (x, y &amp; z) and a floating precision model.
   */
  public static final GeometryFactory DEFAULT = fixed(0, 0.0, 0.0);

  public static final GeometryFactory DEFAULT_3D = fixed(0, 0.0, 0.0);

  private static final long serialVersionUID = 4328651897279304108L;

  public static final BoundingBox boundingBox(final Geometry geometry) {
    if (geometry == null) {
      return DEFAULT.boundingBox();
    } else {
      return geometry.getBoundingBox();
    }
  }

  public static void clear() {
    factoriesBySrid.clear();
  }

  public static GeometryFactory fixed(final CoordinateSystem coordinateSystem, final int axisCount,
    final double... scales) {
    if (coordinateSystem == null) {
      return fixed(0, axisCount, scales);
    } else {
      final int coordinateSystemId = coordinateSystem.getCoordinateSystemId();
      if (coordinateSystemId == 0) {
        return new GeometryFactory(coordinateSystem, axisCount, scales);
      } else {
        return fixed(coordinateSystemId, axisCount, scales);
      }
    }

  }

  /**
   * <p>
   * Get a GeometryFactory with the coordinate system, 2D axis (x &amp; y) and a
   * fixed x, y precision model.
   * </p>
   *
   * @param coordinateSystemId The <a href="http://spatialreference.org/ref/epsg/">EPSG
   *          coordinate system id</a>.
   * @param scaleXY The scale factor used to round the x, y coordinates. The
   *          precision is 1 / scaleXy. A scale factor of 1000 will give a
   *          precision of 1 / 1000 = 1mm for projected coordinate systems using
   *          metres.
   * @return The geometry factory.
   */
  public static GeometryFactory fixed(final int coordinateSystemId, final double... scales) {
    return fixed(coordinateSystemId, scales.length + 1, scales);
  }

  /**
   * <p>
   * Get a GeometryFactory with the coordinate system, number of axis and a
   * fixed x, y &amp; fixed z precision models.
   * </p>
   *
   * @param coordinateSystemId The <a href="http://spatialreference.org/ref/epsg/">EPSG
   *          coordinate system id</a>.
   * @param axisCount The number of coordinate axis. 2 for 2D x &amp; y
   *          coordinates. 3 for 3D x, y &amp; z coordinates.
   * @param scaleXY The scale factor used to round the x, y coordinates. The
   *          precision is 1 / scaleXy. A scale factor of 1000 will give a
   *          precision of 1 / 1000 = 1mm for projected coordinate systems using
   *          metres.
   * @param scaleZ The scale factor used to round the z coordinates. The
   *          precision is 1 / scaleZ. A scale factor of 1000 will give a
   *          precision of 1 / 1000 = 1mm for projected coordinate systems using
   *          metres.
   * @return The geometry factory.
   */
  public static GeometryFactory fixed(final int coordinateSystemId, final int axisCount,
    double... scales) {
    synchronized (factoriesBySrid) {
      scales = getScales(axisCount, scales);
      GeometryFactory factory = null;
      IntHashMap<List<GeometryFactory>> factoriesByAxisCount = factoriesBySrid
        .get(coordinateSystemId);
      if (factoriesByAxisCount == null) {
        factoriesByAxisCount = new IntHashMap<>();
        factoriesBySrid.put(coordinateSystemId, factoriesByAxisCount);
      }
      List<GeometryFactory> factories = factoriesByAxisCount.get(axisCount);
      if (factories == null) {
        factories = new ArrayList<>();
        factoriesByAxisCount.put(axisCount, factories);
      } else {
        final int size = factories.size();
        for (int i = 0; i < size; i++) {
          final GeometryFactory matchFactory = factories.get(i);
          if (matchFactory.scalesEqual(scales)) {
            return matchFactory;
          }
        }
      }
      if (factory == null) {
        factory = new GeometryFactory(coordinateSystemId, axisCount, scales);
        factories.add(factory);
      }
      return factory;
    }
  }

  /**
   * <p>
   * Get a GeometryFactory with no coordinate system, 3D axis (x, y &amp; z) and
   * a fixed x, y & floating z precision models.
   * </p>
   *
   * @param scaleXY The scale factor used to round the x, y coordinates. The
   *          precision is 1 / scaleXy. A scale factor of 1000 will give a
   *          precision of 1 / 1000 = 1mm for projected coordinate systems using
   *          metres.
   * @return The geometry factory.
   */
  public static GeometryFactory fixedNoSrid(final double... scales) {
    return fixed(0, scales);
  }

  /**
   * get a  geometry factory with a floating scale.
   */
  public static GeometryFactory floating(final CoordinateSystem coordinateSystem,
    final int axisCount) {
    if (coordinateSystem == null) {
      return floating(0, axisCount);
    } else {
      final int coordinateSystemId = coordinateSystem.getCoordinateSystemId();
      if (coordinateSystemId <= 0) {
        return new GeometryFactory(coordinateSystem, axisCount);
      } else {
        return floating(coordinateSystemId, axisCount);
      }
    }
  }

  /**
   * <p>
   * Get a GeometryFactory with the coordinate system, number of axis and a
   * floating precision model.
   * </p>
   *
   * @param coordinateSystemId The <a href="http://spatialreference.org/ref/epsg/">EPSG
   *          coordinate system id</a>.
   * @param axisCount The number of coordinate axis. 2 for 2D x &amp; y
   *          coordinates. 3 for 3D x, y &amp; z coordinates.
   * @return The geometry factory.
   */
  public static GeometryFactory floating(final int coordinateSystemId, final int axisCount) {
    return fixed(coordinateSystemId, axisCount);
  }

  /**
   * get a 3d geometry factory with a floating scale.
   */
  public static GeometryFactory floating3(final CoordinateSystem coordinateSystem) {
    if (coordinateSystem == null) {
      return DEFAULT;
    } else {
      final int coordinateSystemId = coordinateSystem.getCoordinateSystemId();
      if (coordinateSystemId == 0) {
        return new GeometryFactory(coordinateSystem, 3);
      } else {
        return floating3(coordinateSystemId);
      }
    }
  }

  /**
   * <p>
   * Get a GeometryFactory with the coordinate system, 3D axis (x, y &amp; z)
   * and a floating precision models.
   * </p>
   *
   * @param coordinateSystemId The <a href="http://spatialreference.org/ref/epsg/">EPSG
   *          coordinate system id</a>.
   * @return The geometry factory.
   */
  public static GeometryFactory floating3(final int coordinateSystemId) {
    return fixed(coordinateSystemId, 0.0, 0.0);
  }

  public static GeometryFactory get(final Object factory) {
    if (factory instanceof GeometryFactory) {
      return (GeometryFactory)factory;
    } else if (factory instanceof Map) {
      @SuppressWarnings("unchecked")
      final Map<String, Object> properties = (Map<String, Object>)factory;
      return newGeometryFactory(properties);
    } else {
      return null;
    }
  }

  public static String getAxisName(final int axisIndex) {
    switch (axisIndex) {
      case 0:
        return "X";
      case 1:
        return "Y";
      case 2:
        return "Z";
      case 3:
        return "M";
      default:
        return String.valueOf(axisIndex);
    }
  }

  /**
   * <p>
   * Get a GeometryFactory with the coordinate system, 3D axis (x, y &amp; z)
   * and a floating precision models.
   * </p>
   *
   * @param coordinateSystemId The <a href="http://spatialreference.org/ref/epsg/">EPSG
   *          coordinate system id</a>.
   * @return The geometry factory.
   */
  public static GeometryFactory getFactory(final String wkt) {
    final CoordinateSystem esriCoordinateSystem = EsriCoordinateSystems.getCoordinateSystem(wkt);
    if (esriCoordinateSystem == null) {
      return DEFAULT;
    } else {
      final CoordinateSystem epsgCoordinateSystem = EpsgCoordinateSystems
        .getCoordinateSystem(esriCoordinateSystem);
      final int coordinateSystemId = epsgCoordinateSystem.getCoordinateSystemId();
      return fixed(coordinateSystemId, 0.0, 0.0);
    }
  }

  private static Set<DataType> getGeometryDataTypes(
    final Collection<? extends Geometry> geometries) {
    final Set<DataType> dataTypes = new LinkedHashSet<>();
    for (final Geometry geometry : geometries) {
      final DataType dataType = geometry.getDataType();
      dataTypes.add(dataType);
    }
    return dataTypes;
  }

  public static double[] getScales(final int axisCount, final double... scales) {
    final double[] newScales = new double[Math.max(2, axisCount)];
    for (int i = 0; i < newScales.length; i++) {
      int scaleIndex = i;
      if (i > 0) {
        scaleIndex--;
      }
      double scale = 0;
      if (scaleIndex < scales.length) {
        scale = scales[scaleIndex];
      }
      if (scale > 0) {
        newScales[i] = scale;
      }
    }
    return newScales;
  }

  @SuppressWarnings("unchecked")
  public static <G extends Geometry> G newGeometry(final List<? extends Geometry> geometries) {
    if (geometries == null || geometries.size() == 0) {
      return (G)GeometryFactory.DEFAULT.geometry();
    } else {
      final GeometryFactory geometryFactory = geometries.get(0).getGeometryFactory();
      return geometryFactory.geometry(geometries);
    }
  }

  public static GeometryFactory newGeometryFactory(final Map<String, Object> properties) {
    final int coordinateSystemId = Maps.getInteger(properties, "srid", 0);
    final int axisCount = Maps.getInteger(properties, "axisCount", 2);
    final double scaleXY = Maps.getDouble(properties, "scaleXy", 0.0);
    final double scaleZ = Maps.getDouble(properties, "scaleZ", 0.0);
    return GeometryFactory.fixed(coordinateSystemId, axisCount, scaleXY, scaleZ);
  }

  public static GeometryFactory wgs84() {
    return floating3(4326);
  }

  public static GeometryFactory worldMercator() {
    return floating3(3857);
  }

  private int axisCount = 2;

  private final CoordinateSystem coordinateSystem;

  private final int coordinateSystemId;

  private final WktParser parser = new WktParser(this);

  private double[] scales;

  protected GeometryFactory(final CoordinateSystem coordinateSystem, final int axisCount,
    final double... scales) {
    this.coordinateSystemId = coordinateSystem.getCoordinateSystemId();
    this.coordinateSystem = coordinateSystem;
    init(axisCount, scales);
  }

  protected GeometryFactory(final int coordinateSystemId, final int axisCount,
    final double... scales) {
    this.coordinateSystemId = coordinateSystemId;
    this.coordinateSystem = EpsgCoordinateSystems.getCoordinateSystem(coordinateSystemId);
    init(axisCount, scales);
  }

  public void addGeometries(final List<Geometry> geometryList, final Geometry geometry) {
    if (geometry != null && !geometry.isEmpty()) {
      for (final Geometry part : geometry.geometries()) {
        if (part != null && !part.isEmpty()) {
          geometryList.add(part.newGeometry(this));
        }
      }
    }
  }

  public BoundingBox boundingBox() {
    return new BoundingBoxDoubleGf(this);
  }

  public BoundingBox boundingBox(final double x1, final double y1, final double x2,
    final double y2) {
    return new BoundingBoxDoubleGf(this, 2, x1, y1, x2, y2);
  }

  /**
   *  Build an appropriate <code>Geometry</code>, <code>MultiGeometry</code>, or
   *  <code>GeometryCollection</code> to contain the <code>Geometry</code>s in
   *  it.
   * For example:<br>
   *
   *  <ul>
   *    <li> If <code>geomList</code> contains a single <code>Polygon</code>,
   *    the <code>Polygon</code> is returned.
   *    <li> If <code>geomList</code> contains several <code>Polygon</code>s, a
   *    <code>MultiPolygon</code> is returned.
   *    <li> If <code>geomList</code> contains some <code>Polygon</code>s and
   *    some <code>LineString</code>s, a <code>GeometryCollection</code> is
   *    returned.
   *    <li> If <code>geomList</code> is empty, an empty <code>GeometryCollection</code>
   *    is returned
   *  </ul>
   *
   * Note that this method does not "flatten" Geometries in the input, and hence if
   * any MultiGeometries are contained in the input a GeometryCollection containing
   * them will be returned.
   *
   *@param  geometries  the <code>Geometry</code>s to combine
   *@return           a <code>Geometry</code> of the "smallest", "most
   *      type-specific" class that can contain the elements of <code>geomList</code>
   *      .
   */
  public Geometry buildGeometry(final Iterable<? extends Geometry> geometries) {
    DataType collectionDataType = null;
    boolean isHeterogeneous = false;
    boolean hasGeometryCollection = false;
    final List<Geometry> geometryList = new ArrayList<>();
    for (final Geometry geometry : geometries) {
      if (geometry != null) {
        geometryList.add(geometry);
        DataType geometryDataType = geometry.getDataType();
        if (geometry instanceof LinearRing) {
          geometryDataType = DataTypes.LINE_STRING;
        }
        if (collectionDataType == null) {
          collectionDataType = geometryDataType;
        } else if (geometryDataType != collectionDataType) {
          isHeterogeneous = true;
        }
        if (geometry.isGeometryCollection()) {
          hasGeometryCollection = true;
        }
      }
    }

    /**
     * Now construct an appropriate geometry to return
     */
    if (collectionDataType == null) {
      return geometryCollection();
    } else if (isHeterogeneous || hasGeometryCollection) {
      return geometryCollection(geometryList);
    } else if (geometryList.size() == 1) {
      return geometryList.iterator().next();
    } else if (DataTypes.POINT.equals(collectionDataType)) {
      return punctual(geometryList);
    } else if (DataTypes.LINE_STRING.equals(collectionDataType)) {
      return lineal(geometryList);
    } else if (DataTypes.POLYGON.equals(collectionDataType)) {
      return polygonal(geometryList);
    } else {
      throw new IllegalArgumentException("Unknown geometry type " + collectionDataType);
    }
  }

  public GeometryFactory convertAxisCount(final int axisCount) {
    if (axisCount == getAxisCount()) {
      return this;
    } else {
      final int coordinateSystemId = getCoordinateSystemId();
      final double[] scales = new double[this.scales.length - 1];
      System.arraycopy(this.scales, 1, scales, 0, scales.length);
      return GeometryFactory.fixed(coordinateSystemId, axisCount, scales);
    }
  }

  public GeometryFactory convertScales(final double... scales) {
    final int coordinateSystemId = getCoordinateSystemId();
    final int axisCount = getAxisCount();
    return GeometryFactory.fixed(coordinateSystemId, axisCount, scales);
  }

  public GeometryFactory convertSrid(final int coordinateSystemId) {
    if (coordinateSystemId == getCoordinateSystemId()) {
      return this;
    } else {
      final int axisCount = getAxisCount();
      return GeometryFactory.fixed(coordinateSystemId, axisCount, this.scales);
    }
  }

  public double[] copyPrecise(final double[] values) {
    final double[] valuesPrecise = new double[values.length];
    makePrecise(values, valuesPrecise);
    return valuesPrecise;
  }

  public Geometry geometry() {
    return point();
  }

  /**
   * <p>
   * Construct a new new geometry of the requested target geometry class.
   * <p>
   *
   * @param targetClass
   * @param geometry
   * @return
   */
  @SuppressWarnings({
    "unchecked"
  })
  public <V extends Geometry> V geometry(final Class<?> targetClass, Geometry geometry) {
    if (geometry != null && !geometry.isEmpty()) {
      geometry = geometry.newGeometry(this);
      if (geometry.isGeometryCollection()) {
        if (geometry.getGeometryCount() == 1) {
          geometry = geometry.getGeometry(0);
        } else {
          geometry = geometry.union();
          // Union doesn't use this geometry factory
          geometry = geometry.newGeometry(this);
        }
      }
      final Class<?> geometryClass = geometry.getClass();
      if (targetClass.isAssignableFrom(geometryClass)) {
        // TODO if geometry collection then clean up
        return (V)geometry;
      } else if (Point.class.isAssignableFrom(targetClass)) {
        if (geometry.getGeometryCount() == 1) {
          final Geometry part = geometry.getGeometry(0);
          if (part instanceof Point) {
            return (V)part;
          }
        }
      } else if (LineString.class.isAssignableFrom(targetClass)) {
        if (geometry.getGeometryCount() == 1) {
          final Geometry part = geometry.getGeometry(0);
          if (part instanceof LineString) {
            return (V)part;
          }
        } else {
          final List<LineString> mergedLineStrings = LineMerger.merge(geometry);
          if (mergedLineStrings.size() == 1) {
            return (V)mergedLineStrings.get(0);
          }
        }
      } else if (Polygon.class.isAssignableFrom(targetClass)) {
        if (geometry.getGeometryCount() == 1) {
          final Geometry part = geometry.getGeometry(0);
          if (part instanceof Polygon) {
            return (V)part;
          }
        }
      } else if (Punctual.class.isAssignableFrom(targetClass)) {
        if (geometry instanceof Punctual) {
          return (V)geometry;
        }
      } else if (Lineal.class.isAssignableFrom(targetClass)) {
        if (geometry instanceof Lineal) {
          return (V)geometry;
        }
      } else if (Polygonal.class.isAssignableFrom(targetClass)) {
        if (geometry instanceof Polygonal) {
          return (V)polygonal(geometry);
        }
      }
    }
    return null;
  }

  /**
   * Construct a new new geometry by flattening the input geometries, ignoring and null or empty
   * geometries. If there are no geometries, then an empty {@link Geometry} will be returned.
   * If there is one geometry that single geometry will be returned. Otherwise the result
   * will be a subclass of {@link GeometryCollection}.
   *
   * @author Paul Austin <paul.austin@revolsys.com>
   * @param geometries
   * @return
   */
  @SuppressWarnings("unchecked")
  public <V extends Geometry> V geometry(final Collection<? extends Geometry> geometries) {
    final List<Geometry> geometryList = getGeometries(geometries);
    if (geometryList == null || geometryList.size() == 0) {
      return (V)geometryCollection();
    } else if (geometryList.size() == 1) {
      return (V)geometryList.get(0);
    } else {
      final Set<DataType> dataTypes = getGeometryDataTypes(geometryList);
      if (dataTypes.size() == 1) {
        final DataType dataType = CollectionUtil.get(dataTypes, 0);
        if (dataType.equals(DataTypes.POINT)) {
          return (V)punctual(geometryList);
        } else if (dataType.equals(DataTypes.LINE_STRING)) {
          return (V)lineal(geometryList);
        } else if (dataType.equals(DataTypes.POLYGON)) {
          return (V)polygonal(geometryList);
        }
      }
      return (V)geometryCollection(geometries);
    }
  }

  @SuppressWarnings("unchecked")
  public <V extends Geometry> V geometry(final Geometry... geometries) {
    return (V)geometry(Arrays.asList(geometries));
  }

  /**
   * Creates a deep copy of the input {@link Geometry}.
   * <p>
   * This is a convenient way to change the <tt>LineString</tt>
   * used to represent a geometry, or to change the
   * factory used for a geometry.
   * <p>
   * {@link Geometry#clone()} can also be used to make a deep copy,
   * but it does not allow changing the LineString type.
   *
   * @return a deep copy of the input geometry, using the LineString type of this factory
   *
   * @see Geometry#clone()
   */
  public Geometry geometry(final Geometry geometry) {
    if (geometry == null) {
      return null;
    } else {
      final int coordinateSystemId = getCoordinateSystemId();
      final int geometrySrid = geometry.getCoordinateSystemId();
      if (coordinateSystemId == 0 && geometrySrid != 0) {
        final GeometryFactory geometryFactory = GeometryFactory.fixed(geometrySrid, this.axisCount,
          getScaleXY(), getScaleZ());
        return geometryFactory.geometry(geometry);
      } else if (coordinateSystemId != 0 && geometrySrid != 0
        && geometrySrid != coordinateSystemId) {
        if (geometry instanceof Point) {
          return geometry.newGeometry(this);
        } else if (geometry instanceof LineString) {
          return geometry.newGeometry(this);
        } else if (geometry instanceof Polygon) {
          return geometry.newGeometry(this);
        } else if (geometry instanceof Punctual) {
          final List<Geometry> geometries = new ArrayList<>();
          addGeometries(geometries, geometry);
          return punctual(geometries);
        } else if (geometry instanceof Lineal) {
          final List<Geometry> geometries = new ArrayList<>();
          addGeometries(geometries, geometry);
          return lineal(geometries);
        } else if (geometry instanceof Polygonal) {
          final List<Geometry> geometries = new ArrayList<>();
          addGeometries(geometries, geometry);
          return polygonal(geometries);
        } else if (geometry.isGeometryCollection()) {
          final List<Geometry> geometries = new ArrayList<>();
          addGeometries(geometries, geometry);
          return geometryCollection(geometries);
        } else {
          return geometry.newGeometry(this);
        }
      } else if (geometry instanceof Point) {
        final Point point = (Point)geometry;
        return point.newGeometry(this);
      } else if (geometry instanceof LinearRing) {
        final LinearRing linearRing = (LinearRing)geometry;
        return linearRing.newGeometry(this);
      } else if (geometry instanceof LineString) {
        final LineString lineString = (LineString)geometry;
        return lineString.newGeometry(this);
      } else if (geometry instanceof Polygon) {
        final Polygon polygon = (Polygon)geometry;
        return polygon(polygon);
      } else if (geometry instanceof Punctual) {
        final List<Geometry> geometries = new ArrayList<>();
        addGeometries(geometries, geometry);
        return punctual(geometries);
      } else if (geometry instanceof Lineal) {
        final List<Geometry> geometries = new ArrayList<>();
        addGeometries(geometries, geometry);
        return lineal(geometries);
      } else if (geometry instanceof Polygonal) {
        final List<Geometry> geometries = new ArrayList<>();
        addGeometries(geometries, geometry);
        return polygonal(geometries);
      } else if (geometry instanceof GeometryCollection) {
        final List<Geometry> geometries = new ArrayList<>();
        addGeometries(geometries, geometry);
        return geometryCollection(geometries);
      } else {
        return null;
      }
    }
  }

  @SuppressWarnings("unchecked")
  public <T extends Geometry> T geometry(final String wkt) {
    if (Property.hasValue(wkt)) {
      return (T)this.parser.parseGeometry(wkt);
    } else {
      return null;
    }
  }

  @SuppressWarnings("unchecked")
  public <T extends Geometry> T geometry(final String wkt,
    final boolean useAxisCountFromGeometryFactory) {
    return (T)this.parser.parseGeometry(wkt, useAxisCountFromGeometryFactory);
  }

  public Geometry geometryCollection() {
    return new GeometryCollectionImpl(this);
  }

  /**
   * Does not flattern nested geometry collections.
   *
   * @param geometries
   * @return
   */
  @SuppressWarnings("unchecked")
  public <G extends Geometry> G geometryCollection(final Iterable<? extends Geometry> geometries) {
    if (geometries == null) {
      return (G)geometryCollection();
    } else {
      DataType dataType = null;
      boolean heterogeneous = false;
      final List<Geometry> geometryList = new ArrayList<>();
      if (geometries != null) {
        for (final Geometry geometry : geometries) {
          if (geometry != null) {
            if (heterogeneous) {
            } else {
              final DataType geometryDataType = geometry.getDataType();
              if (dataType == null) {
                dataType = geometryDataType;
              } else if (dataType != geometryDataType) {
                heterogeneous = true;
                dataType = null;
              }
            }

            final Geometry copy = geometry.newGeometry(this);
            geometryList.add(copy);
          }
        }
      }
      if (geometryList.size() == 0) {
        return (G)geometryCollection();
      } else if (geometryList.size() == 1) {
        return (G)geometryList.get(0);
      } else if (dataType == DataTypes.POINT) {
        return (G)punctual(geometryList);
      } else if (dataType == DataTypes.LINE_STRING) {
        return (G)lineal(geometryList);
      } else if (dataType == DataTypes.POLYGON) {
        return (G)polygonal(geometryList);
      } else {
        final Geometry[] geometryArray = new Geometry[geometryList.size()];
        geometryList.toArray(geometryArray);
        return (G)new GeometryCollectionImpl(this, geometryArray);
      }
    }
  }

  public int getAxisCount() {
    return this.axisCount;
  }

  public Point getCoordinates(final Point point) {
    final Point convertedPoint = project(point);
    return convertedPoint;
  }

  /**
   * <p>Get the {@link CoordinatesOperation} to convert between this factory's and the other factory's
   * {@link CoordinateSystem}.</p>
   *
   * @author Paul Austin <paul.austin@revolsys.com>
   * @param geometryFactory The geometry factory to convert to.
   * @return The coordinates operation or null if no conversion is available.
   */
  public CoordinatesOperation getCoordinatesOperation(final GeometryFactory geometryFactory) {
    final CoordinateSystem coordinateSystem = getCoordinateSystem();
    final CoordinateSystem otherCoordinateSystem = geometryFactory.getCoordinateSystem();
    return ProjectionFactory.getCoordinatesOperation(coordinateSystem, otherCoordinateSystem);
  }

  @Override
  public CoordinateSystem getCoordinateSystem() {
    return this.coordinateSystem;
  }

  @Override
  public int getCoordinateSystemId() {
    return this.coordinateSystemId;
  }

  public GeometryFactory getGeographicGeometryFactory() {
    if (this.coordinateSystem instanceof GeographicCoordinateSystem) {
      return this;
    } else if (this.coordinateSystem instanceof ProjectedCoordinateSystem) {
      final ProjectedCoordinateSystem projectedCs = (ProjectedCoordinateSystem)this.coordinateSystem;
      final GeographicCoordinateSystem geographicCs = projectedCs.getGeographicCoordinateSystem();
      final int coordinateSystemId = geographicCs.getCoordinateSystemId();
      return fixed(coordinateSystemId, getAxisCount(), 0.0, 0.0);
    } else {
      return fixed(4326, getAxisCount(), 0.0, 0.0);
    }
  }

  public List<Geometry> getGeometries(final Collection<? extends Geometry> geometries) {
    final List<Geometry> geometryList = new ArrayList<>();
    for (final Geometry geometry : geometries) {
      addGeometries(geometryList, geometry);
    }
    return geometryList;
  }

  @Override
  public GeometryFactory getGeometryFactory() {
    return this;
  }

  private LinearRing getLinearRing(final List<?> rings, final int index) {
    final Object ring = rings.get(index);
    if (ring instanceof LinearRing) {
      return (LinearRing)ring;
    } else if (ring instanceof LineString) {
      final LineString points = (LineString)ring;
      return linearRing(points);
    } else if (ring instanceof LineString) {
      final LineString line = (LineString)ring;
      final LineString points = line;
      return linearRing(points);
    } else if (ring instanceof double[]) {
      final double[] coordinates = (double[])ring;
      return linearRing(getAxisCount(), coordinates);
    } else {
      return null;
    }
  }

  /**
   * Returns the maximum number of significant digits provided by this
   * precision model.
   * Intended for use by routines which need to print out
   * decimal representations of precise values .
   * <p>
   * This method would be more correctly called
   * <tt>getMinimumDecimalPlaces</tt>,
   * since it actually computes the number of decimal places
   * that is required to correctly display the full
   * precision of an ordinate value.
   * <p>
   * Since it is difficult to compute the required number of
   * decimal places for scale factors which are not powers of 10,
   * the algorithm uses a very rough approximation in this case.
   * This has the side effect that for scale factors which are
   * powers of 10 the value returned is 1 greater than the true value.
   *
   *
   * @return the maximum number of decimal places provided by this precision model
   */
  public int getMaximumSignificantDigits() {
    int maxSigDigits = 16;
    if (isFloating()) {
      maxSigDigits = 16;
    } else {
      maxSigDigits = 1 + (int)Math.ceil(Math.log(getScale(0)) / Math.log(10));
    }
    return maxSigDigits;
  }

  public Point[] getPointArray(final Iterable<?> pointsList) {
    final List<Point> points = new ArrayList<>();
    for (final Object object : pointsList) {
      final Point point = point(object);
      if (point != null && !point.isEmpty()) {
        points.add(point);
      }
    }
    return points.toArray(new Point[points.size()]);
  }

  @SuppressWarnings("unchecked")
  public Polygon[] getPolygonArray(final Iterable<?> polygonList) {
    final List<Polygon> polygons = new ArrayList<>();
    for (final Object value : polygonList) {
      Polygon polygon;
      if (value instanceof Polygon) {
        polygon = (Polygon)value;
      } else if (value instanceof List) {
        final List<LineString> coordinateList = (List<LineString>)value;
        polygon = polygon(coordinateList);
      } else if (value instanceof LineString) {
        final LineString coordinateList = (LineString)value;
        polygon = polygon(coordinateList);
      } else {
        polygon = null;
      }
      if (polygon != null) {
        polygons.add(polygon);
      }
    }
    return polygons.toArray(new Polygon[polygons.size()]);
  }

  public Point[] getPrecise(final Point... points) {
    final Point[] precisesPoints = new Point[points.length];
    for (int i = 0; i < points.length; i++) {
      final Point point = points[i];
      precisesPoints[i] = getPreciseCoordinates(point);
    }
    return precisesPoints;
  }

  public Point getPreciseCoordinates(final Point point) {
    final double[] coordinates = point.getCoordinates();
    makePrecise(coordinates.length, coordinates);
    return new PointDouble(coordinates);
  }

  public double getResolution(final int axisIndex) {
    final double scale = getScale(axisIndex);
    if (scale <= 0) {
      return 0;
    } else {
      return 1 / scale;
    }
  }

  public double getResolutionXy() {
    final double scaleXy = getScaleXY();
    if (scaleXy <= 0) {
      return 0;
    } else {
      return 1 / scaleXy;
    }
  }

  public double getResolutionZ() {
    final double scaleZ = getScaleZ();
    if (scaleZ <= 0) {
      return 0;
    } else {
      return 1 / scaleZ;
    }
  }

  public double getScale(final int axisIndex) {
    if (axisIndex < 0 || axisIndex >= this.scales.length) {
      return 0;
    } else {
      return this.scales[0];
    }
  }

  public double getScaleXY() {
    return getScale(0);
  }

  public double getScaleZ() {
    return getScale(2);
  }

  @Override
  public int hashCode() {
    return this.coordinateSystemId;
  }

  public boolean hasM() {
    return this.axisCount > 3;
  }

  public boolean hasSameCoordinateSystem(final GeometryFactory geometryFactory) {
    if (geometryFactory == null) {
      return false;
    } else {
      final CoordinateSystem coordinateSystem1 = getCoordinateSystem();
      final CoordinateSystem coordinateSystem2 = geometryFactory.getCoordinateSystem();
      if (DataType.equal(coordinateSystem1, coordinateSystem2)) {
        return true;
      } else {
        final int coordinateSystemId1 = getCoordinateSystemId();
        final int coordinateSystemId2 = geometryFactory.getCoordinateSystemId();
        if (coordinateSystemId1 <= 0) {
          return coordinateSystemId2 <= 0;
        } else if (coordinateSystemId1 == coordinateSystemId2) {
          return true;
        } else {
          return false;
        }
      }
    }
  }

  public boolean hasZ() {
    return this.axisCount > 2;
  }

  protected void init(final int axisCount, final double... scales) {
    this.axisCount = Math.max(axisCount, 2);
    this.scales = getScales(axisCount, scales);
  }

  public boolean isFloating() {
    return getScale(0) == 0;
  }

  public boolean isGeographics() {
    return this.coordinateSystem instanceof GeographicCoordinateSystem;
  }

  public boolean isHasCoordinateSystem() {
    return this.coordinateSystem != null;
  }

  public boolean isProjected() {
    return this.coordinateSystem instanceof ProjectedCoordinateSystem;
  }

  @Override
  public boolean isSameCoordinateSystem(final GeometryFactory geometryFactory) {
    if (geometryFactory == null) {
      return false;
    } else {
      final int coordinateSystemId = getCoordinateSystemId();
      final int coordinateSystemId2 = geometryFactory.getCoordinateSystemId();
      if (coordinateSystemId == coordinateSystemId2) {
        return true;
      } else {
        final CoordinateSystem coordinateSystem = getCoordinateSystem();
        final CoordinateSystem coordinateSystem2 = geometryFactory.getCoordinateSystem();
        if (coordinateSystem == null) {
          if (coordinateSystemId <= 0) {
            return true;
          } else if (coordinateSystem2 == null && coordinateSystemId2 <= 0) {
            return true;
          } else {
            return false;
          }
        } else if (coordinateSystem2 == null) {
          if (coordinateSystemId2 <= 0) {
            return true;
          } else if (coordinateSystemId <= 0) {
            return true;
          } else {
            return false;
          }
        } else {
          return coordinateSystem.equals(coordinateSystem2);
        }
      }
    }
  }

  public Lineal lineal(final Geometry geometry) {
    if (geometry instanceof Lineal) {
      final Lineal lineal = (Lineal)geometry;
      return lineal.convertGeometry(this);
    } else if (geometry.isGeometryCollection()) {
      final List<LineString> lines = new ArrayList<>();
      for (final Geometry part : geometry.geometries()) {
        if (part instanceof LineString) {
          lines.add((LineString)part);
        } else {
          throw new IllegalArgumentException(
            "Cannot convert class " + part.getGeometryType() + " to Lineal\n" + geometry);
        }
      }
      return lineal(lines);
    } else {
      throw new IllegalArgumentException(
        "Cannot convert class " + geometry.getGeometryType() + " to Lineal\n" + geometry);
    }
  }

  public Lineal lineal(final Geometry... lines) {
    return lineal(Arrays.asList(lines));
  }

  public Lineal lineal(final int axisCount, final double[]... linesCoordinates) {
    if (linesCoordinates == null) {
      return lineString();
    } else {
      final int lineCount = linesCoordinates.length;
      final LineString[] lines = new LineString[lineCount];
      for (int i = 0; i < lineCount; i++) {
        final double[] coordinates = linesCoordinates[i];
        lines[i] = lineString(axisCount, coordinates);
      }
      return lineal(lines);
    }
  }

  public Lineal lineal(final Iterable<?> lines) {
    if (Property.isEmpty(lines)) {
      return lineString();
    } else {
      final List<LineString> lineStrings = new ArrayList<>();
      for (final Object value : lines) {
        if (value instanceof LineString) {
          final LineString line = (LineString)value;
          lineStrings.add(line.convertGeometry(this));
        } else if (value instanceof Lineal) {
          for (final LineString line : ((Lineal)value).lineStrings()) {
            lineStrings.add(line.convertGeometry(this));
          }
        } else if (value instanceof double[]) {
          final double[] points = (double[])value;
          final int axisCount = getAxisCount();
          final LineString line = lineString(axisCount, points);
          lineStrings.add(line);
        }
      }
      final int lineCount = lineStrings.size();
      if (lineCount == 0) {
        return lineString();
      } else if (lineCount == 1) {
        return lineStrings.get(0);
      } else {
        final LineString[] lineArray = new LineString[lineCount];
        lineStrings.toArray(lineArray);
        return lineal(lineArray);
      }
    }
  }

  /**
   * Creates a MultiLineString using the given LineStrings; a null or empty
   * array will Construct a new empty MultiLineString.
   *
   * @param lineStrings LineStrings, each of which may be empty but not null
   * @return the created MultiLineString
   */
  public Lineal lineal(final LineString... lines) {
    if (lines == null || lines.length == 0) {
      return lineString();
    } else if (lines.length == 1) {
      return lines[0];
    } else {
      return new MultiLineStringImpl(this, lines);
    }
  }

  public LinearRing linearRing() {
    return new LinearRingDoubleGf(this);
  }

  public LinearRing linearRing(final Collection<?> points) {
    if (points.isEmpty()) {
      return linearRing();
    } else {
      if (points == null || points.isEmpty()) {
        return null;
      } else {
        final int numPoints = points.size();
        final int axisCount = getAxisCount();
        final double[] coordinates = new double[numPoints * axisCount];
        int vertexCount = 0;
        for (final Object object : points) {
          Point point;
          if (object == null) {
            point = null;
          } else if (object instanceof Point) {
            final Point projectedPoint = ((Point)object).convertGeometry(this);
            point = projectedPoint;
          } else if (object instanceof double[]) {
            point = new PointDouble((double[])object);
          } else if (object instanceof List<?>) {
            @SuppressWarnings("unchecked")
            final List<Number> list = (List<Number>)object;
            final double[] pointCoordinates = MathUtil.toDoubleArray(list);
            point = new PointDouble(pointCoordinates);
          } else if (object instanceof LineString) {
            final LineString LineString = (LineString)object;
            point = LineString.getPoint(0);
          } else {
            throw new IllegalArgumentException("Unexepected data type: " + object);
          }

          if (point != null && point.getAxisCount() > 1) {
            CoordinatesListUtil.setCoordinates(this, coordinates, axisCount, vertexCount, point);
            vertexCount++;
          }
        }
        return linearRing(axisCount, vertexCount, coordinates);
      }
    }
  }

  public LinearRing linearRing(final int axisCount, final double... coordinates) {
    return new LinearRingDoubleGf(this, axisCount, coordinates);
  }

  public LinearRing linearRing(final int axisCount, final int vertexCount,
    final double... coordinates) {
    return new LinearRingDoubleGf(this, axisCount, vertexCount, coordinates);
  }

  /**
   * Creates a {@link LinearRing} using the given {@link LineString}.
   * A null or empty array creates an empty LinearRing.
   * The points must form a closed and simple linestring.
   *
   * @param coordinates a LineString (possibly empty), or null
   * @return the created LinearRing
   * @throws IllegalArgumentException if the ring is not closed, or has too few points
   */
  public LinearRing linearRing(final LineString points) {
    return new LinearRingDoubleGf(this, points);
  }

  /**
   * Creates a {@link LinearRing} using the given {@link Coordinates}s.
   * A null or empty array creates an empty LinearRing.
   * The points must form a closed and simple linestring.
   * @param coordinates an array without null elements, or an empty array, or null
   * @return the created LinearRing
   * @throws IllegalArgumentException if the ring is not closed, or has too few points
   */
  public LinearRing linearRing(final Point... points) {
    if (points == null || points.length == 0) {
      return linearRing();
    } else {
      return linearRing(Arrays.asList(points));
    }
  }

  public LineSegment lineSegment(final Point p0, final Point p1) {
    return new LineSegmentDoubleGF(this, p0, p1);
  }

  public LineString lineString() {
    return new LineStringDoubleGf(this);
  }

  public LineString lineString(final Collection<?> points) {
    if (points == null || points.isEmpty()) {
      return lineString();
    } else {
      final int numPoints = points.size();
      final int axisCount = getAxisCount();
      final double[] coordinates = new double[numPoints * axisCount];
      int vertexCount = 0;
      for (final Object object : points) {
        Point point;
        if (object == null) {
          point = null;
        } else if (object instanceof Point) {
          final Point projectedPoint = ((Point)object).convertGeometry(this);
          point = projectedPoint;
        } else if (object instanceof double[]) {
          point = new PointDouble((double[])object);
        } else if (object instanceof List<?>) {
          @SuppressWarnings("unchecked")
          final List<Number> list = (List<Number>)object;
          final double[] pointCoordinates = MathUtil.toDoubleArray(list);
          point = new PointDouble(pointCoordinates);
        } else if (object instanceof LineString) {
          final LineString LineString = (LineString)object;
          point = LineString.getPoint(0);
        } else {
          throw new IllegalArgumentException("Unexepected data type: " + object);
        }

        if (point != null && point.getAxisCount() > 1) {
          CoordinatesListUtil.setCoordinates(this, coordinates, axisCount, vertexCount, point);
          vertexCount++;
        }
      }
      return lineString(axisCount, vertexCount, coordinates);
    }
  }

  public LineString lineString(final int axisCount, final double... coordinates) {
    return new LineStringDoubleGf(this, axisCount, coordinates);
  }

  public LineString lineString(final int axisCount, final int vertexCount,
    final double... coordinates) {
    return new LineStringDoubleGf(this, axisCount, vertexCount, coordinates);
  }

  public LineString lineString(final int axisCount, final Number[] coordinates) {
    return new LineStringDoubleGf(this, axisCount, coordinates);
  }

  public LineString lineString(final LineString lineString) {
    if (lineString == null || lineString.isEmpty()) {
      return lineString();
    } else {
      return new LineStringDoubleGf(this, lineString);
    }
  }

  public LineString lineString(final Point... points) {
    if (points == null) {
      return lineString();
    } else {
      final List<Point> linePoints = new ArrayList<>();
      for (final Point point : points) {
        if (point != null && !point.isEmpty()) {
          linePoints.add(point);
        }
      }
      return lineString(linePoints);
    }
  }

  public void makePrecise(final double... values) {
    makePrecise(values, values);
  }

  public void makePrecise(final double[] values, final double[] valuesPrecise) {
    for (int i = 0; i < valuesPrecise.length; i++) {
      final int axisIndex = i % this.axisCount;
      valuesPrecise[i] = makePrecise(axisIndex, values[i]);
    }
  }

  public double makePrecise(final int axisIndex, final double value) {
    final double scale = getScale(axisIndex);
    return Doubles.makePrecise(scale, value);
  }

  public void makePrecise(final int axisCount, final double... coordinates) {
    for (int i = 0; i < coordinates.length; i++) {
      final double value = coordinates[i];
      final int axisIndex = i % axisCount;
      final double scale = getScale(axisIndex);
      coordinates[i] = Doubles.makePrecise(scale, value);
    }
  }

  public double makePreciseCeil(final int axisIndex, final double value) {
    final double scale = getScale(axisIndex);
    if (scale > 0) {
      final double multiple = value * scale;
      final long scaledValue = (long)Math.ceil(multiple);
      final double preciseValue = scaledValue / scale;
      return preciseValue;
    } else {
      return value;
    }
  }

  public double makePreciseFloor(final int axisIndex, final double value) {
    final double scale = getScale(axisIndex);
    if (scale > 0) {
      final double multiple = value * scale;
      final long scaledValue = (long)Math.floor(multiple);
      final double preciseValue = scaledValue / scale;
      return preciseValue;
    } else {
      return value;
    }
  }

  public double makeXyPrecise(final double value) {
    return makePrecise(0, value);
  }

  public double makeXyPreciseCeil(final double value) {
    return makePreciseCeil(0, value);
  }

  public double makeXyPreciseFloor(final double value) {
    return makePreciseFloor(0, value);
  }

  public double makeZPrecise(final double value) {
    return makePrecise(2, value);
  }

  public double makeZPreciseCeil(final double value) {
    return makePreciseCeil(2, value);
  }

  public double makeZPreciseFloor(final double value) {
    return makePreciseFloor(2, value);
  }

  public BoundingBox newBoundingBox(final double minX, final double minY, final double maxX,
    final double maxY) {
    return new BoundingBoxDoubleGf(this, 2, minX, minY, maxX, maxY);
  }

  public BoundingBox newBoundingBox(final int axisCount, final double... bounds) {
    return new BoundingBoxDoubleGf(this, axisCount, bounds);
  }

  public BoundingBox newBoundingBoxEmpty() {
    return new BoundingBoxDoubleGf(this);
  }

<<<<<<< HEAD
  public double[] newBounds(final int axisCount) {
    return BoundingBoxUtil.newBounds(axisCount);
=======
  public LineStringDoubleBuilder newLineStringBuilder() {
    return new LineStringDoubleBuilder(this);
>>>>>>> 7fec42ed
  }

  /**
   * <p>Construct a newn empty {@link Point}.</p>
   *
   * @return The point.
   */
  public Point point() {
    return new PointDoubleGf(this);
  }

  /**
   * <p>Construct a new new {@link Point} from the specified point coordinates.
   * If the point is null or has length < 2 an empty point will be returned.
   * The result point will have the same  {@link #getAxisCount()} from this factory.
   * Additional coordinates in the point will be ignored. If the point length is &lt;
   * {@link #getAxisCount()} then {@link Double#NaN} will be used for that axis.</p>
   *
   * @param point The coordinates to create the point from.
   * @return The point.
   */
  public Point point(final double... coordinates) {
    if (coordinates == null || coordinates.length < 2) {
      return point();
    } else {
      return new PointDoubleGf(this, coordinates);
    }
  }

  /**
   * Creates a Point using the given LineString; a null or empty
   * LineString will Construct a newn empty Point.
   *
   * @param points a LineString (possibly empty), or null
   * @return the created Point
   */
  public Point point(final LineString points) {
    if (points == null) {
      return point();
    } else {
      final int size = points.getVertexCount();
      if (size == 0) {
        return point();
      } else if (size == 1) {
        final int axisCount = Math.min(points.getAxisCount(), getAxisCount());
        final double[] coordinates = new double[axisCount];
        for (int axisIndex = 0; axisIndex < axisCount; axisIndex++) {
          final double coordinate = points.getCoordinate(0, axisIndex);
          coordinates[axisIndex] = coordinate;
        }
        return point(coordinates);
      } else {
        throw new IllegalArgumentException("Point can only have 1 vertex not " + size);
      }
    }
  }

  /**
   * <p>Construct a new new {@link Point} from the object using the following rules.<p>
   * <ul>
   *   <li><code>null</code> using {@link #point()}</li>
   *   <li>Instances of {@link Point} using {@link Point#newGeometry(GeometryFactory)}</li>
   *   <li>Instances of {@link Coordinates} using {@link #point(Point)}</li>
   *   <li>Instances of {@link LineString} using {@link #point(LineString)}</li>
   *   <li>Instances of {@link double[]} using {@link #point(double[])}</li>
   *   <li>Instances of any other class throws {@link IllegalArgumentException}.<li>
   * </ul>
   *
   * @param point The coordinates to create the point from.
   * @return The point.
   * @throws IllegalArgumentException If the object is not an instance of a supported class.
   */
  public Point point(final Object object) {
    if (object == null) {
      return point();
    } else if (object instanceof Point) {
      final Point point = (Point)object;
      return point.newGeometry(this);
    } else if (object instanceof double[]) {
      return point((double[])object);
    } else if (object instanceof List<?>) {
      @SuppressWarnings("unchecked")
      final List<Number> list = (List<Number>)object;
      final double[] pointCoordinates = MathUtil.toDoubleArray(list);
      return point(pointCoordinates);
    } else if (object instanceof Point) {
      return point((Point)object);
    } else if (object instanceof LineString) {
      return point((LineString)object);
    } else {
      throw new IllegalArgumentException("Cannot Construct a new point from " + object.getClass());
    }
  }

  /**
   * <p>Construct a new new {@link Point} from the specified point ({@link Coordinates}).
   * If the point is null or has {@link Coordinates#getAxisCount()} &lt; 2 an empty
   * point will be returned. The result point will have the same  {@link #getAxisCount()} from this
   * factory. Additional axis in the point will be ignored. If the point has a smaller
   * {@link Point#getAxisCount()} then {@link Double#NaN} will be used for that axis.</p>
   *
   * @param point The coordinates to create the point from.
   * @return The point.
   */
  public Point point(final Point point) {
    if (point == null || point.isEmpty()) {
      return point();
    } else {
      if (point.isSameCoordinateSystem(this)) {
        final double[] coordinates = point.getCoordinates();
        return point(coordinates);
      } else {
        return point.newGeometry(this);
      }
    }
  }

  public PolygonImpl polygon() {
    return new PolygonImpl(this);
  }

  public Polygon polygon(final Geometry... rings) {
    return polygon(Arrays.asList(rings));
  }

  public Polygon polygon(final int axisCount, final double... ringCoordinates) {
    if (ringCoordinates == null) {
      return polygon();
    } else {
      final LinearRing[] rings = {
        linearRing(axisCount, ringCoordinates)
      };
      return new PolygonImpl(this, rings);
    }
  }

  public Polygon polygon(final int axisCount, final double[]... ringsCoordinates) {
    if (ringsCoordinates == null) {
      return polygon();
    } else {
      final int ringCount = ringsCoordinates.length;
      final LinearRing[] rings = new LinearRing[ringCount];
      for (int i = 0; i < ringCount; i++) {
        final double[] ringCoordinates = ringsCoordinates[i];
        rings[i] = linearRing(axisCount, ringCoordinates);
      }
      return new PolygonImpl(this, rings);
    }
  }

  /**
   * Constructs a <code>Polygon</code> with the given exterior boundary.
   *
   * @param shell
   *            the outer boundary of the new <code>Polygon</code>, or
   *            <code>null</code> or an empty <code>LinearRing</code> if
   *            the empty geometry is to be created.
   * @throws IllegalArgumentException if the boundary ring is invalid
   */
  public Polygon polygon(final LinearRing shell) {
    return new PolygonImpl(this, shell);
  }

  public Polygon polygon(final LineString... rings) {
    final List<LineString> ringList = Arrays.asList(rings);
    return polygon(ringList);
  }

  public Polygon polygon(final List<?> rings) {
    if (rings.size() == 0) {
      return polygon();
    } else {
      final LinearRing[] linearRings = new LinearRing[rings.size()];
      for (int i = 0; i < rings.size(); i++) {
        linearRings[i] = getLinearRing(rings, i);
      }
      return new PolygonImpl(this, linearRings);
    }
  }

  public Polygon polygon(final Polygon polygon) {
    return polygon.newGeometry(this);
  }

  public Polygonal polygonal(final Geometry geometry) {
    if (geometry instanceof Polygonal) {
      final Polygonal polygonal = (Polygonal)geometry.convertGeometry(this);
      return polygonal;
    } else if (geometry.isGeometryCollection()) {
      final List<Polygon> polygons = new ArrayList<>();
      for (final Geometry part : geometry.geometries()) {
        if (part instanceof Polygon) {
          polygons.add((Polygon)part);
        } else {
          throw new IllegalArgumentException(
            "Cannot convert class " + part.getGeometryType() + " to Polygonal\n" + geometry);
        }
      }
      return polygonal(polygons);
    } else {
      throw new IllegalArgumentException(
        "Cannot convert class " + geometry.getGeometryType() + " to Polygonal\n" + geometry);
    }
  }

  public Polygonal polygonal(final Iterable<?> polygons) {
    final Polygon[] polygonArray = getPolygonArray(polygons);
    return polygonal(polygonArray);
  }

  public Polygonal polygonal(final Object... polygons) {
    return polygonal(Arrays.asList(polygons));
  }

  /**
   * Creates a MultiPolygon using the given Polygons; a null or empty array
   * will Construct a newn empty Polygon. The polygons must conform to the
   * assertions specified in the <A
   * HREF="http://www.opengis.org/techno/specs.htm">OpenGIS Simple Features
   * Specification for SQL</A>.
   *
   * @param polygons
   *            Polygons, each of which may be empty but not null
   * @return the created MultiPolygon
   */
  public Polygonal polygonal(final Polygon... polygons) {
    if (polygons == null || polygons.length == 0) {
      return polygon();
    } else if (polygons.length == 1) {
      return polygons[0];
    } else {
      return new MultiPolygonImpl(this, polygons);
    }
  }

  /**
   * Project the geometry if it is in a different coordinate system
   *
   * @param geometry
   * @return
   */
  public <G extends Geometry> G project(final G geometry) {
    return geometry.convertGeometry(this);
  }

  public Punctual punctual(final Geometry... points) {
    return punctual(Arrays.asList(points));
  }

  public Punctual punctual(final Geometry geometry) {
    if (geometry instanceof Punctual) {
      final Punctual punctual = (Punctual)geometry.convertGeometry(this);
      return punctual;
    } else if (geometry.isGeometryCollection()) {
      final List<Point> points = new ArrayList<>();
      for (final Geometry part : geometry.geometries()) {
        if (part instanceof Point) {
          points.add((Point)part);
        } else {
          throw new IllegalArgumentException(
            "Cannot convert class " + part.getGeometryType() + " to Punctual\n" + geometry);
        }
      }
      return punctual(points);
    } else {
      throw new IllegalArgumentException(
        "Cannot convert class " + geometry.getGeometryType() + " to Punctual\n" + geometry);
    }
  }

  public Punctual punctual(final int axisCount, final double... coordinates) {
    if (coordinates == null || coordinates.length == 0 || axisCount < 2) {
      return point();
    } else if (coordinates.length % axisCount != 0) {
      throw new IllegalArgumentException(
        "Coordinates length=" + coordinates.length + " must be a multiple of " + axisCount);
    } else {
      final Point[] points = new Point[coordinates.length / axisCount];
      for (int i = 0; i < points.length; i++) {
        final double[] newCoordinates = new double[axisCount];
        System.arraycopy(coordinates, i * axisCount, newCoordinates, 0, axisCount);
        final Point point = point(newCoordinates);
        points[i] = point;
      }
      return punctual(points);
    }
  }

  public Punctual punctual(final Iterable<?> points) {
    final Point[] pointArray = getPointArray(points);
    return punctual(pointArray);
  }

  /**
   * Creates a {@link Punctual} using the
   * points in the given {@link LineString}.
   * A <code>null</code> or empty LineString creates an empty {@link Point}.
   *
   * @param coordinates a LineString (possibly empty), or <code>null</code>
   * @return a MultiPoint geometry
   */
  public Punctual punctual(final LineString coordinatesList) {
    if (coordinatesList == null) {
      return punctual();
    } else {
      final Point[] points = new Point[coordinatesList.getVertexCount()];
      for (int i = 0; i < points.length; i++) {
        final Point coordinates = coordinatesList.getPoint(i);
        final Point point = point(coordinates);
        points[i] = point;
      }
      return punctual(points);
    }
  }

  /**
   * Creates a {@link Punctual} using the given {@link Point}s.
   * A null or empty array will Construct a new empty Point.
   *
   * @param coordinates an array (without null elements), or an empty array, or <code>null</code>
   * @return a {@link Punctual} object
   */
  public Punctual punctual(final Point... points) {
    if (points == null || points.length == 0) {
      return point();
    } else if (points.length == 1) {
      return points[0];
    } else {
      return new MultiPointImpl(this, points);
    }
  }

  private boolean scalesEqual(final double[] scales) {
    return Arrays.equals(this.scales, scales);
  }

  @Override
  public MapEx toMap() {
    final MapEx map = new LinkedHashMapEx();
    addTypeToMap(map, "geometryFactory");
    map.put("srid", getCoordinateSystemId());
    map.put("axisCount", getAxisCount());

    final double scaleXY = getScaleXY();
    if (scaleXY > 0) {
      map.put("scaleXy", scaleXY);
    }
    if (this.axisCount > 2) {
      final double scaleZ = getScaleZ();
      if (scaleZ > 0) {
        map.put("scaleZ", scaleZ);
      }
    }
    return map;
  }

  @Override
  public String toString() {
    final StringBuilder string = new StringBuilder();
    final int coordinateSystemId = getCoordinateSystemId();
    if (this.coordinateSystem != null) {
      string.append(this.coordinateSystem.getCoordinateSystemName());
      string.append(", ");
    }
    string.append("coordinateSystemId=");
    string.append(coordinateSystemId);
    string.append(", axisCount=");
    string.append(this.axisCount);
    string.append(", scales=");
    string.append(Arrays.toString(this.scales));
    return string.toString();
  }
}<|MERGE_RESOLUTION|>--- conflicted
+++ resolved
@@ -1424,13 +1424,12 @@
     return new BoundingBoxDoubleGf(this);
   }
 
-<<<<<<< HEAD
   public double[] newBounds(final int axisCount) {
     return BoundingBoxUtil.newBounds(axisCount);
-=======
+  }
+
   public LineStringDoubleBuilder newLineStringBuilder() {
     return new LineStringDoubleBuilder(this);
->>>>>>> 7fec42ed
   }
 
   /**
