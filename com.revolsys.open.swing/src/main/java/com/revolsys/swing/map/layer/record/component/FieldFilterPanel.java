--- conflicted
+++ resolved
@@ -334,55 +334,6 @@
   }
 
   public void setFilter(final Condition filter) {
-<<<<<<< HEAD
-    Invoke.later(() -> {
-      try (
-        BaseCloseable settingFilter = this.settingFilter.closeable(true)) {
-        setSearchFilter(filter);
-        boolean simple = false;
-        if (Property.isEmpty(filter)) {
-          final Field searchField = (Field)this.searchField;
-          if (searchField != null) {
-            searchField.setFieldValue(null);
-          }
-          setSearchOperator("=");
-          simple = true;
-        } else if (filter instanceof Not) {
-          final Not not = (Not)filter;
-          final QueryValue condition = not.getValue();
-          if (condition instanceof IsNull) {
-            final IsNull isNull = (IsNull)condition;
-            final IsNotNull isNotNull = new IsNotNull(isNull.getValue());
-            setFilter(isNotNull);
-            return;
-          }
-        } else if (filter instanceof ILike) {
-          final ILike equal = (ILike)filter;
-          final QueryValue leftCondition = equal.getLeft();
-          final QueryValue rightCondition = equal.getRight();
-
-          if (leftCondition instanceof Column && rightCondition instanceof Value) {
-            final Column column = (Column)leftCondition;
-            final String searchFieldName = column.getName();
-            setSearchFieldName(searchFieldName);
-
-            if (setSearchOperator("Like")) {
-              final Value value = (Value)rightCondition;
-              final Object searchValue = value.getValue();
-              String searchText = DataTypes.toString(searchValue);
-              if (Property.hasValue(searchText)) {
-                setSearchField(this.searchTextField);
-                searchText = searchText.replaceAll("%", "");
-                final String previousSearchText = this.searchTextField.getText();
-
-                if (!DataType.equal(searchText, previousSearchText)) {
-                  this.searchTextField.setFieldValue(searchText);
-                }
-                simple = true;
-              } else {
-                setSearchFilter(null);
-              }
-=======
     if (!this.fieldNames.isEmpty()) {
       Invoke.later(() -> {
         try (
@@ -393,13 +344,12 @@
             final Field searchField = (Field)this.searchField;
             if (searchField != null) {
               searchField.setFieldValue(null);
->>>>>>> 6e48bf48
             }
             setSearchOperator("=");
             simple = true;
           } else if (filter instanceof Not) {
             final Not not = (Not)filter;
-            final QueryValue condition = not.getQueryValue();
+            final QueryValue condition = not.getValue();
             if (condition instanceof IsNull) {
               final IsNull isNull = (IsNull)condition;
               final IsNotNull isNotNull = new IsNotNull(isNull.getValue());
@@ -475,34 +425,11 @@
               }
             }
           }
-<<<<<<< HEAD
-        }
-        if (simple) {
-          this.whereLabel.setVisible(false);
-          if (this.nameField != null) {
-            this.nameField.setVisible(true);
-          }
-          if (this.operatorField != null) {
-            this.operatorField.setVisible(true);
-          }
-          this.searchFieldPanel.setVisible(true);
-        } else {
-          String filterText = filter.toString();
-          if (filterText.length() > 40) {
-            filterText = filterText.substring(0, 40) + "...";
-          }
-          this.whereLabel.setText(filterText);
-          this.whereLabel.setToolTipText(filterText);
-          this.whereLabel.setVisible(true);
-          if (this.nameField != null) {
-            this.nameField.setVisible(false);
-          }
-          this.operatorField.setVisible(false);
-          this.searchFieldPanel.setVisible(false);
-=======
           if (simple) {
             this.whereLabel.setVisible(false);
-            this.nameField.setVisible(true);
+            if (this.nameField != null) {
+              this.nameField.setVisible(true);
+            }
             if (this.operatorField != null) {
               this.operatorField.setVisible(true);
             }
@@ -515,11 +442,12 @@
             this.whereLabel.setText(filterText);
             this.whereLabel.setToolTipText(filterText);
             this.whereLabel.setVisible(true);
-            this.nameField.setVisible(false);
+            if (this.nameField != null) {
+              this.nameField.setVisible(false);
+            }
             this.operatorField.setVisible(false);
             this.searchFieldPanel.setVisible(false);
           }
->>>>>>> 6e48bf48
         }
       });
     }
