package com.revolsys.jdbc.io;

import java.sql.Connection;
import java.sql.DatabaseMetaData;
import java.sql.PreparedStatement;
import java.sql.ResultSet;
import java.sql.ResultSetMetaData;
import java.sql.SQLException;
import java.util.ArrayList;
import java.util.Arrays;
import java.util.Collection;
import java.util.HashMap;
import java.util.HashSet;
import java.util.List;
import java.util.Map;
import java.util.Set;
import java.util.TreeMap;
import java.util.TreeSet;
import java.util.UUID;

import javax.annotation.PostConstruct;
import javax.annotation.PreDestroy;
import javax.sql.DataSource;

import org.springframework.jdbc.datasource.DataSourceTransactionManager;
import org.springframework.transaction.PlatformTransactionManager;
import org.springframework.transaction.support.TransactionSynchronizationManager;

import com.revolsys.collection.ResultPager;
import com.revolsys.collection.iterator.AbstractIterator;
import com.revolsys.collection.map.Maps;
import com.revolsys.datatype.DataType;
import com.revolsys.datatype.DataTypes;
import com.revolsys.identifier.Identifier;
import com.revolsys.io.PathName;
import com.revolsys.io.PathUtil;
import com.revolsys.jdbc.JdbcConnection;
import com.revolsys.jdbc.JdbcUtils;
import com.revolsys.jdbc.field.JdbcFieldAdder;
import com.revolsys.jdbc.field.JdbcFieldDefinition;
import com.revolsys.jdbc.field.JdbcFieldFactory;
import com.revolsys.jdbc.field.JdbcFieldFactoryAdder;
import com.revolsys.logging.Logs;
import com.revolsys.record.ArrayRecord;
import com.revolsys.record.Record;
import com.revolsys.record.RecordFactory;
import com.revolsys.record.RecordState;
import com.revolsys.record.code.AbstractCodeTable;
import com.revolsys.record.io.RecordStoreExtension;
import com.revolsys.record.io.RecordStoreQueryReader;
import com.revolsys.record.io.RecordWriter;
import com.revolsys.record.property.GlobalIdProperty;
import com.revolsys.record.query.Query;
import com.revolsys.record.schema.AbstractRecordStore;
import com.revolsys.record.schema.FieldDefinition;
import com.revolsys.record.schema.RecordDefinition;
import com.revolsys.record.schema.RecordDefinitionImpl;
import com.revolsys.record.schema.RecordStore;
import com.revolsys.record.schema.RecordStoreSchema;
import com.revolsys.record.schema.RecordStoreSchemaElement;
import com.revolsys.transaction.Propagation;
import com.revolsys.transaction.Transaction;
import com.revolsys.util.Booleans;
import com.revolsys.util.Exceptions;
import com.revolsys.util.Property;

public abstract class AbstractJdbcRecordStore extends AbstractRecordStore
  implements JdbcRecordStore, RecordStoreExtension {
  public static final List<String> DEFAULT_PERMISSIONS = Arrays.asList("SELECT");

  public static final AbstractIterator<Record> newJdbcIterator(final RecordStore recordStore,
    final Query query, final Map<String, Object> properties) {
    return new JdbcQueryIterator((AbstractJdbcRecordStore)recordStore, query, properties);
  }

  private final Set<String> allSchemaNames = new TreeSet<>();

  private int batchSize;

  private JdbcDatabaseFactory databaseFactory;

  private DataSource dataSource;

  private final Object exceptionWriterKey = new Object();

  private Set<String> excludeTablePaths = new HashSet<>();

  private List<String> excludeTablePatterns = new ArrayList<>();

  private final Map<String, JdbcFieldAdder> fieldDefinitionAdders = new HashMap<>();

  private boolean flushBetweenTypes;

  private String primaryKeySql;

  private String primaryKeyTableCondition;

  private String schemaPermissionsSql;

  private String schemaTablePermissionsSql;

  private final Map<String, String> sequenceTypeSqlMap = new HashMap<>();

  private String sqlPrefix;

  private String sqlSuffix;

  private DataSourceTransactionManager transactionManager;

  private final Object writerKey = new Object();

  private boolean usesSchema = true;

  public AbstractJdbcRecordStore() {
    this(ArrayRecord.FACTORY);
  }

  public AbstractJdbcRecordStore(final DataSource dataSource) {
    this();
    setDataSource(dataSource);
  }

  public AbstractJdbcRecordStore(final JdbcDatabaseFactory databaseFactory,
    final Map<String, ? extends Object> connectionProperties) {
    this(databaseFactory, ArrayRecord.FACTORY);
    setConnectionProperties(connectionProperties);
    final DataSource dataSource = databaseFactory.newDataSource(connectionProperties);
    setDataSource(dataSource);
    try (
      JdbcConnection jdbcConnection = getJdbcConnection()) {
    }
  }

  public AbstractJdbcRecordStore(final JdbcDatabaseFactory databaseFactory,
    final RecordFactory<? extends Record> recordFactory) {
    this(recordFactory);
    this.databaseFactory = databaseFactory;
  }

  public AbstractJdbcRecordStore(final RecordFactory<? extends Record> recordFactory) {
    super(recordFactory);
    setIteratorFactory(new RecordStoreIteratorFactory(AbstractJdbcRecordStore::newJdbcIterator));
    addRecordStoreExtension(this);
  }

  protected void addAllSchemaNames(final String schemaName) {
    this.allSchemaNames.add(schemaName.toUpperCase());
  }

  public void addExcludeTablePaths(final String tableName) {
    addExcludeTablePaths(tableName);
  }

  protected JdbcFieldDefinition addField(final JdbcRecordDefinition recordDefinition,
    final String dbColumnName, final String name, final String dataType, final int sqlType,
    final int length, final int scale, final boolean required, final String description) {
    JdbcFieldAdder fieldAdder = this.fieldDefinitionAdders.get(dataType);
    if (fieldAdder == null) {
      fieldAdder = new JdbcFieldAdder(DataTypes.OBJECT);
    }
    return (JdbcFieldDefinition)fieldAdder.addField(this, recordDefinition, dbColumnName, name,
      dataType, sqlType, length, scale, required, description);
  }

  protected void addField(final ResultSetMetaData resultSetMetaData,
    final JdbcRecordDefinition recordDefinition, final String name, final int i,
    final String description) throws SQLException {
    final String dataType = resultSetMetaData.getColumnTypeName(i);
    final int sqlType = resultSetMetaData.getColumnType(i);
    final int length = resultSetMetaData.getPrecision(i);
    final int scale = resultSetMetaData.getScale(i);
    final boolean required = false;
    addField(recordDefinition, name, name.toUpperCase(), dataType, sqlType, length, scale, required,
      description);
  }

  protected void addFieldAdder(final String sqlTypeName, final DataType dataType) {
    final JdbcFieldAdder adder = new JdbcFieldAdder(dataType);
    this.fieldDefinitionAdders.put(sqlTypeName, adder);
  }

  public void addFieldAdder(final String sqlTypeName, final JdbcFieldAdder adder) {
    this.fieldDefinitionAdders.put(sqlTypeName, adder);
  }

  protected void addFieldAdder(final String sqlTypeName, final JdbcFieldFactory fieldFactory) {
    final JdbcFieldFactoryAdder fieldAdder = new JdbcFieldFactoryAdder(fieldFactory);
    addFieldAdder(sqlTypeName, fieldAdder);
  }

  /**
   * Add a new field definition for record definitions that don't have a primary key.
   *
   * @param recordDefinition
   */
  protected void addRowIdFieldDefinition(final RecordDefinitionImpl recordDefinition) {
    final Object tableType = recordDefinition.getProperty("tableType");
    if ("TABLE".equals(tableType)) {
      final JdbcFieldDefinition idFieldDefinition = newRowIdFieldDefinition();
      if (idFieldDefinition != null) {
        recordDefinition.addField(idFieldDefinition);
        final String idFieldName = idFieldDefinition.getName();
        recordDefinition.setIdFieldName(idFieldName);
      }
    }
  }

  @Override
  @PreDestroy
  public synchronized void close() {
    try {
      super.close();
      if (this.databaseFactory != null && this.dataSource != null) {
        JdbcDatabaseFactory.closeDataSource(this.dataSource);
      }
    } finally {
      this.allSchemaNames.clear();
      this.fieldDefinitionAdders.clear();
      this.transactionManager = null;
      this.databaseFactory = null;
      this.dataSource = null;
      this.excludeTablePatterns.clear();
      this.sequenceTypeSqlMap.clear();
      this.sqlPrefix = null;
      this.sqlSuffix = null;
    }
  }

  @Override
  public boolean deleteRecord(final Record record) {
    final RecordState state = RecordState.DELETED;
    write(record, state);
    return true;
  }

  @Override
  public int deleteRecords(final Iterable<? extends Record> records) {
    return writeAll(records, RecordState.DELETED);
  }

  @Override
  public int deleteRecords(final Query query) {
    final String typeName = query.getTypeName();
    RecordDefinition recordDefinition = query.getRecordDefinition();
    if (recordDefinition == null) {
      if (typeName != null) {
        recordDefinition = getRecordDefinition(typeName);
        query.setRecordDefinition(recordDefinition);
      }
    }
    final String sql = JdbcUtils.getDeleteSql(query);
    try (
      Transaction transaction = newTransaction(com.revolsys.transaction.Propagation.REQUIRED)) {
      // It's important to have this in an inner try. Otherwise the exceptions
      // won't get caught on closing the writer and the transaction won't get
      // rolled back.
      try (
        JdbcConnection connection = getJdbcConnection(isAutoCommit());
        final PreparedStatement statement = connection.prepareStatement(sql)) {

        JdbcUtils.setPreparedStatementParameters(statement, query);
        return statement.executeUpdate();
      } catch (final SQLException e) {
        transaction.setRollbackOnly();
        throw new RuntimeException("Unable to delete : " + sql, e);
      } catch (final RuntimeException e) {
        transaction.setRollbackOnly();
        throw e;
      } catch (final Error e) {
        transaction.setRollbackOnly();
        throw e;
      }
    }
  }

  public Set<String> getAllSchemaNames() {
    return this.allSchemaNames;
  }

  public int getBatchSize() {
    return this.batchSize;
  }

  public List<String> getColumnNames(final String typePath) {
    final RecordDefinition recordDefinition = getRecordDefinition(typePath);
    return recordDefinition.getFieldNames();
  }

  protected Set<String> getDatabaseSchemaNames() {
    final Set<String> schemaNames = new TreeSet<>();
    try {
      try (
        final Connection connection = getJdbcConnection();
        final PreparedStatement statement = connection.prepareStatement(this.schemaPermissionsSql);
        final ResultSet resultSet = statement.executeQuery();) {
        while (resultSet.next()) {
          final String schemaName = resultSet.getString("SCHEMA_NAME");
          addAllSchemaNames(schemaName);
          if (!isSchemaExcluded(schemaName)) {
            schemaNames.add(schemaName);
          }
        }
      }
    } catch (final Throwable e) {
      Logs.error(this, "Unable to get schema and table permissions", e);
    }
    return schemaNames;
  }

  protected DataSource getDataSource() {
    return this.dataSource;
  }

  public Set<String> getExcludeTablePaths() {
    return this.excludeTablePaths;
  }

  public JdbcFieldDefinition getField(final String schemaName, final String tableName,
    final String columnName) {
    final String typePath = PathUtil.toPath(schemaName, tableName);
    final RecordDefinition recordDefinition = getRecordDefinition(typePath);
    if (recordDefinition == null) {
      return null;
    } else {
      final FieldDefinition attribute = recordDefinition.getField(columnName);
      return (JdbcFieldDefinition)attribute;
    }
  }

  @Override
  public String getGeneratePrimaryKeySql(final JdbcRecordDefinition recordDefinition) {
    throw new UnsupportedOperationException(
      "Cannot create SQL to generate Primary Key for " + recordDefinition);
  }

  public String getIdFieldName(final String typePath) {
    final RecordDefinition recordDefinition = getRecordDefinition(typePath);
    if (recordDefinition == null) {
      return null;
    } else {
      return recordDefinition.getIdFieldName();
    }
  }

  @Override
  public JdbcConnection getJdbcConnection() {
    return new JdbcConnection(this.dataSource);
  }

  @Override
  public JdbcConnection getJdbcConnection(final boolean autoCommit) {
    return new JdbcConnection(this.dataSource, autoCommit);
  }

  protected Identifier getNextPrimaryKey(final String typePath) {
    return null;
  }

  @Override
  public int getRecordCount(Query query) {
    if (query == null) {
      return 0;
    } else {
      query = query.clone();
      query.setSql(null);
      query.setFieldNames("count(*)");
      query.clearOrderBy();
      final String sql = JdbcUtils.getSelectSql(query);
      try (
        JdbcConnection connection = getJdbcConnection()) {
        try (
          final PreparedStatement statement = connection.prepareStatement(sql)) {
          JdbcUtils.setPreparedStatementParameters(statement, query);
          try (
            final ResultSet resultSet = statement.executeQuery()) {
            if (resultSet.next()) {
              final int rowCount = resultSet.getInt(1);
              return rowCount;
            } else {
              return 0;
            }
          }
        } catch (final SQLException e) {
          throw connection.getException("getRecordCount", sql, e);
        } catch (final IllegalArgumentException e) {
          Logs.error(this, "Cannot get row count: " + query, e);
          return 0;
        }
      }
    }
  }

  @Override
  public JdbcRecordDefinition getRecordDefinition(String typePath,
    final ResultSetMetaData resultSetMetaData, final String dbTableName) {
    if (Property.isEmpty(typePath)) {
      typePath = "Record";
    }

    try {
      final PathName pathName = PathName.newPathName(typePath);
      final PathName schemaName = pathName.getParent();
      final JdbcRecordStoreSchema schema = getSchema(schemaName);
      final JdbcRecordDefinition resultRecordDefinition = newRecordDefinition(schema, pathName,
        dbTableName);

      final RecordDefinition recordDefinition = getRecordDefinition(typePath);
      for (int i = 1; i <= resultSetMetaData.getColumnCount(); i++) {
        final String fieldName = resultSetMetaData.getColumnName(i).toUpperCase();
        if (recordDefinition != null && recordDefinition.isIdField(fieldName)) {
          resultRecordDefinition.setIdFieldIndex(i - 1);
        }
        addField(resultSetMetaData, resultRecordDefinition, fieldName, i, null);
      }

      addRecordDefinitionProperties(resultRecordDefinition);

      return resultRecordDefinition;
    } catch (final SQLException e) {
      throw new IllegalArgumentException("Unable to load metadata for " + typePath);
    }
  }

  public String getSchemaTablePermissionsSql() {
    return this.schemaTablePermissionsSql;
  }

  protected String getSequenceName(final JdbcRecordDefinition recordDefinition) {
    return null;
  }

  public String getSqlPrefix() {
    return this.sqlPrefix;
  }

  public String getSqlSuffix() {
    return this.sqlSuffix;
  }

  @Override
  public PlatformTransactionManager getTransactionManager() {
    return this.transactionManager;
  }

  @Override
  @PostConstruct
  public void initialize() {
    super.initialize();
    if (this.dataSource != null) {
      this.transactionManager = new DataSourceTransactionManager(this.dataSource);
    }
  }

  @Override
  public void initialize(final RecordStore recordStore,
    final Map<String, Object> connectionProperties) {
  }

  @Override
  public void insertRecord(final Record record) {
    write(record, RecordState.NEW);
  }

  @Override
  public void insertRecords(final Iterable<? extends Record> records) {
    writeAll(records, RecordState.NEW);
  }

  public boolean isAutoCommit() {
    boolean autoCommit = false;
    if (Booleans.getBoolean(getProperties().get("autoCommit"))) {
      autoCommit = true;
    }
    return autoCommit;
  }

  @Override
  public boolean isEditable(final PathName typePath) {
    final RecordDefinition recordDefinition = getRecordDefinition(typePath);
    return recordDefinition.getIdFieldIndex() != -1;
  }

  @Override
  public boolean isEnabled(final RecordStore recordStore) {
    return true;
  }

  protected boolean isExcluded(final String dbSchemaName, final String tableName) {
    final String path = ("/" + dbSchemaName + "/" + tableName).toUpperCase().replaceAll("/+", "/");
    if (this.excludeTablePaths.contains(path)) {
      return true;
    } else {
      for (final String pattern : this.excludeTablePatterns) {
        if (path.matches(pattern) || tableName.matches(pattern)) {
          return true;
        }
      }
    }
    return false;
  }

  public boolean isFlushBetweenTypes() {
    return this.flushBetweenTypes;
  }

  @Override
  public boolean isIdFieldRowid(final RecordDefinition recordDefinition) {
    return false;
  }

  public abstract boolean isSchemaExcluded(String schemaName);

  protected synchronized Map<String, List<String>> loadIdFieldNames(final String dbSchemaName) {
    final String schemaName = "/" + dbSchemaName.toUpperCase();
    final Map<String, List<String>> idFieldNames = new HashMap<>();
    if (Property.hasValue(this.primaryKeySql)) {
      try {
        try (
          final Connection connection = getJdbcConnection();
          final PreparedStatement statement = connection.prepareStatement(this.primaryKeySql);) {
          if (this.primaryKeySql.indexOf('?') != -1) {
            statement.setString(1, dbSchemaName);
          }
          try (
            final ResultSet rs = statement.executeQuery()) {
            while (rs.next()) {
              final String tableName = rs.getString("TABLE_NAME").toUpperCase();
              final String idFieldName = rs.getString("COLUMN_NAME");
              if (Property.hasValue(dbSchemaName)) {
                Maps.addToList(idFieldNames, schemaName + "/" + tableName, idFieldName);
              } else {
                Maps.addToList(idFieldNames, "/" + tableName, idFieldName);
              }
            }
          }
        }
      } catch (final Throwable e) {
        throw new IllegalArgumentException("Unable to primary keys for schema " + dbSchemaName, e);
      }
    }
    return idFieldNames;
  }

  protected synchronized List<String> loadIdFieldNames(final String dbSchemaName,
    final String dbTableName) {
    final List<String> idFieldNames = new ArrayList<>();
    try {
      try (
        final Connection connection = getJdbcConnection();
        final PreparedStatement statement = connection
          .prepareStatement(this.primaryKeySql + this.primaryKeyTableCondition);) {
        statement.setString(1, dbSchemaName);
        statement.setString(2, dbTableName);
        try (
          final ResultSet rs = statement.executeQuery()) {
          while (rs.next()) {
            final String idFieldName = rs.getString("COLUMN_NAME");
            idFieldNames.add(idFieldName);
          }
        }
      }
    } catch (final Throwable e) {
      throw new IllegalArgumentException(
        "Unable to primary keys for table " + dbSchemaName + "." + dbTableName, e);
    }
    return idFieldNames;
  }

<<<<<<< HEAD
  protected void loadSchemaTablePermissions(final String schemaName,
    final Map<String, List<String>> tablePermissionsMap,
    final Map<String, String> tableDescriptionMap) {
    if (Property.hasValue(this.schemaTablePermissionsSql)) {
      try (
        final Connection connection = getJdbcConnection();
        final PreparedStatement statement = connection
          .prepareStatement(this.schemaTablePermissionsSql)) {
        if (this.schemaTablePermissionsSql.indexOf('?') != -1) {
          statement.setString(1, schemaName);
        }
        try (
          final ResultSet resultSet = statement.executeQuery()) {
          while (resultSet.next()) {
            final String dbTableName = resultSet.getString("TABLE_NAME");
            if (!isExcluded(schemaName, dbTableName)) {
              final String privilege = resultSet.getString("PRIVILEGE");
              if ("ALL".equals(privilege)) {
                Maps.addToList(tablePermissionsMap, dbTableName, "SELECT");
                Maps.addToList(tablePermissionsMap, dbTableName, "INSERT");
                Maps.addToList(tablePermissionsMap, dbTableName, "UPDATE");
                Maps.addToList(tablePermissionsMap, dbTableName, "DELETE");
              } else {
                Maps.addToList(tablePermissionsMap, dbTableName, privilege);
              }

              final String description = resultSet.getString("REMARKS");
              tableDescriptionMap.put(dbTableName, description);
            }
          }
        }
      } catch (final Throwable e) {
        Logs.error(this, "Unable to get schema and table permissions", e);
      }
    }
  }
=======
  protected Map<PathName, JdbcRecordDefinition> loadRecordDefinitionsPermissions(
    final JdbcRecordStoreSchema schema) {
    final PathName schemaPath = schema.getPathName();
    final String dbSchemaName = schema.getDbName();
    try (
      final Connection connection = getJdbcConnection();
      final PreparedStatement statement = connection
        .prepareStatement(this.schemaTablePermissionsSql)) {
      statement.setString(1, dbSchemaName);
      try (
        final ResultSet resultSet = statement.executeQuery()) {
        final Map<PathName, JdbcRecordDefinition> recordDefinitionMap = new TreeMap<>();
        while (resultSet.next()) {
          final String dbTableName = resultSet.getString("TABLE_NAME");
          if (!isExcluded(dbSchemaName, dbTableName)) {
            final String tableName = dbTableName.toUpperCase();
            final PathName pathName = schemaPath.newChild(tableName);

            JdbcRecordDefinition recordDefinition = recordDefinitionMap.get(pathName);
            List<String> tablePermissions;
            if (recordDefinition == null) {
              recordDefinition = newRecordDefinition(schema, pathName, dbTableName);
              recordDefinitionMap.put(pathName, recordDefinition);
>>>>>>> 5c0d800e

              tablePermissions = new ArrayList<>();
              recordDefinition.setProperty("permissions", tablePermissions);

              final String description = resultSet.getString("REMARKS");
              recordDefinition.setDescription(description);

              final String tableType = resultSet.getString("TABLE_TYPE");
              recordDefinition.setProperty("tableType", tableType);
            } else {
              tablePermissions = recordDefinition.getProperty("permissions");
            }
            final String privilege = resultSet.getString("PRIVILEGE");
            if ("ALL".equals(privilege)) {
              tablePermissions.add("SELECT");
              tablePermissions.add("INSERT");
              tablePermissions.add("UPDATE");
              tablePermissions.add("DELETE");
            } else {
              tablePermissions.add(privilege);
            }

          }
        }
        return recordDefinitionMap;
      }
    } catch (final Throwable e) {
      throw Exceptions.wrap("Unable to get schema and table permissions: " + dbSchemaName, e);
    }
  }

  protected Identifier newPrimaryIdentifier(final JdbcRecordDefinition recordDefinition) {
    final GlobalIdProperty globalIdProperty = GlobalIdProperty.getProperty(recordDefinition);
    if (globalIdProperty == null) {
      if (isIdFieldRowid(recordDefinition)) {
        return null;
      } else if (recordDefinition.hasIdField()) {
        final String sequenceName = getSequenceName(recordDefinition);
        return getNextPrimaryKey(sequenceName);
      } else {
        return null;
      }
    } else {
      return Identifier.newIdentifier(UUID.randomUUID().toString());
    }
  }

  @Override
  public Identifier newPrimaryIdentifier(final PathName typePath) {
    final JdbcRecordDefinition recordDefinition = getRecordDefinition(typePath);
    return newPrimaryIdentifier(recordDefinition);
  }

  protected JdbcRecordDefinition newRecordDefinition(final JdbcRecordStoreSchema schema,
    final PathName pathName, final String dbTableName) {
    return new JdbcRecordDefinition(schema, pathName, dbTableName);
  }

  protected RecordStoreQueryReader newRecordReader(final Query query) {
    final RecordStoreQueryReader reader = newRecordReader();
    reader.addQuery(query);
    return reader;
  }

  @Override
  public RecordWriter newRecordWriter() {
    return newRecordWriter(false);
  }

  protected RecordWriter newRecordWriter(final boolean throwExceptions) {
    if (TransactionSynchronizationManager.isSynchronizationActive()) {
      Object writerKey;
      if (throwExceptions) {
        writerKey = this.exceptionWriterKey;
      } else {
        writerKey = this.writerKey;
      }
      JdbcWriterResourceHolder resourceHolder = (JdbcWriterResourceHolder)TransactionSynchronizationManager
        .getResource(writerKey);
      if (resourceHolder == null) {
        resourceHolder = new JdbcWriterResourceHolder();
        TransactionSynchronizationManager.bindResource(writerKey, resourceHolder);
      }
      final JdbcWriterWrapper writerWrapper = resourceHolder.getWriterWrapper(this, throwExceptions,
        this.batchSize);

      if (!resourceHolder.isSynchronizedWithTransaction()) {
        final JdbcWriterSynchronization synchronization = new JdbcWriterSynchronization(this,
          resourceHolder, writerKey);
        TransactionSynchronizationManager.registerSynchronization(synchronization);
        resourceHolder.setSynchronizedWithTransaction(true);
      }

      return writerWrapper;

    } else {
      return newRecordWriter(this.batchSize);
    }
  }

  protected JdbcWriterImpl newRecordWriter(final int batchSize) {
    final JdbcWriterImpl writer = new JdbcWriterImpl(this);
    writer.setSqlPrefix(this.sqlPrefix);
    writer.setSqlSuffix(this.sqlSuffix);
    writer.setBatchSize(batchSize);
    writer.setLabel(getLabel());
    writer.setFlushBetweenTypes(this.flushBetweenTypes);
    writer.setQuoteColumnNames(false);
    return writer;
  }

  @Override
  protected RecordStoreSchema newRootSchema() {
    return new JdbcRecordStoreSchema(this);
  }

  /**
   * Create the field definition for the row identifier column for tables that don't have a primary key.
   * @return
   */
  protected JdbcFieldDefinition newRowIdFieldDefinition() {
    return null;
  }

  @Override
  public ResultPager<Record> page(final Query query) {
    return new JdbcQueryResultPager(this, getProperties(), query);
  }

  protected void postProcess(final JdbcRecordStoreSchema schema) {
  }

  @Override
  public final void postProcess(final RecordStoreSchema schema) {
    postProcess((JdbcRecordStoreSchema)schema);
  }

  protected void preProcess(final JdbcRecordStoreSchema schema) {
    for (final JdbcFieldAdder fieldDefinitionAdder : this.fieldDefinitionAdders.values()) {
      fieldDefinitionAdder.initialize(schema);
    }
  }

  @Override
  public final void preProcess(final RecordStoreSchema schema) {
    preProcess((JdbcRecordStoreSchema)schema);
  }

  @Override
  protected Map<PathName, ? extends RecordStoreSchemaElement> refreshSchemaElements(
    final RecordStoreSchema schema) {
<<<<<<< HEAD
    final RecordStoreSchema rootSchema = getRootSchema();
    final PathName schemaPath = schema.getPathName();
    if (schema == rootSchema) {
      if (this.usesSchema) {
        final Map<PathName, RecordStoreSchemaElement> schemas = new TreeMap<>();
        final Set<String> databaseSchemaNames = getDatabaseSchemaNames();
        for (final String dbSchemaName : databaseSchemaNames) {
          final PathName childSchemaPath = schemaPath.newChild(dbSchemaName.toUpperCase());
          this.schemaNameMap.put(childSchemaPath, dbSchemaName);
          RecordStoreSchema childSchema = schema.getSchema(childSchemaPath);
          if (childSchema == null) {
            childSchema = new RecordStoreSchema(rootSchema, childSchemaPath);
          } else {
            if (childSchema.isInitialized()) {
              childSchema.refresh();
            }
=======
    final JdbcRecordStoreSchema jdbcSchema = (JdbcRecordStoreSchema)schema;
    final JdbcRecordStoreSchema rootSchema = getRootSchema();
    final PathName schemaPath = jdbcSchema.getPathName();
    if (jdbcSchema == rootSchema) {
      final Map<PathName, RecordStoreSchemaElement> schemas = new TreeMap<>();
      final Set<String> databaseSchemaNames = getDatabaseSchemaNames();
      for (final String dbSchemaName : databaseSchemaNames) {
        final PathName childSchemaPath = schemaPath.newChild(dbSchemaName.toUpperCase());
        JdbcRecordStoreSchema childSchema = jdbcSchema.getSchema(childSchemaPath);
        if (childSchema == null) {
          childSchema = new JdbcRecordStoreSchema(rootSchema, childSchemaPath, dbSchemaName);
        } else {
          if (childSchema.isInitialized()) {
            childSchema.refresh();
>>>>>>> 5c0d800e
          }
          schemas.put(childSchemaPath, childSchema);
        }
        return schemas;
      } else {
        return refreshSchemaElementsDo(schema, schemaPath);
      }
    } else {
<<<<<<< HEAD
      return refreshSchemaElementsDo(schema, schemaPath);
    }
  }

  protected Map<PathName, ? extends RecordStoreSchemaElement> refreshSchemaElementsDo(
    final RecordStoreSchema schema, final PathName schemaPath) {
    final String schemaName = schema.getPath();
    final String dbSchemaName = getDatabaseSchemaName(schemaPath);
    final Map<String, String> tableDescriptionMap = new HashMap<>();
    final Map<String, List<String>> tablePermissionsMap = new TreeMap<>();
    loadSchemaTablePermissions(dbSchemaName, tablePermissionsMap, tableDescriptionMap);

    final Map<PathName, RecordStoreSchemaElement> elementsByPath = new TreeMap<>();
    final Map<PathName, RecordDefinition> recordDefinitionMap = new TreeMap<>();
    try {
      try (
        final Connection connection = getJdbcConnection()) {
        final DatabaseMetaData databaseMetaData = connection.getMetaData();
        final Map<String, List<String>> idFieldNameMap = loadIdFieldNames(dbSchemaName);
        final Set<String> tableNames = tablePermissionsMap.keySet();
        for (final String dbTableName : tableNames) {
          final String tableName = dbTableName.toUpperCase();
          final PathName typePath = schemaPath.newChild(tableName);
          setDbSchemaAndTableName(typePath, dbSchemaName, dbTableName);
          final RecordDefinitionImpl recordDefinition = newRecordDefinition(schema, typePath);
          final List<String> idFieldNames = idFieldNameMap.get(typePath);
          if (Property.isEmpty(idFieldNames)) {
            addRowIdFieldDefinition(recordDefinition);

          }
          final String description = tableDescriptionMap.get(dbTableName);
          recordDefinition.setDescription(description);
          final List<String> permissions = Maps.get(tablePermissionsMap, dbTableName,
            DEFAULT_PERMISSIONS);
          recordDefinition.setProperty("permissions", permissions);
          recordDefinitionMap.put(typePath, recordDefinition);
          elementsByPath.put(typePath, recordDefinition);
        }
        try (
          final ResultSet columnsRs = databaseMetaData.getColumns(null, dbSchemaName, "%", "%")) {
          while (columnsRs.next()) {
            final String tableName = columnsRs.getString("TABLE_NAME").toUpperCase();
            final PathName typePath = schemaPath.newChild(tableName);
            final RecordDefinitionImpl recordDefinition = (RecordDefinitionImpl)recordDefinitionMap
              .get(typePath);
            if (recordDefinition != null) {
              final String dbColumnName = columnsRs.getString("COLUMN_NAME");
              final String name = dbColumnName.toUpperCase();
              final int sqlType = columnsRs.getInt("DATA_TYPE");
              final String dataType = columnsRs.getString("TYPE_NAME");
              final int length = columnsRs.getInt("COLUMN_SIZE");
              int scale = columnsRs.getInt("DECIMAL_DIGITS");
              if (columnsRs.wasNull()) {
                scale = -1;
=======
      final String dbSchemaName = jdbcSchema.getDbName();
      final Map<PathName, JdbcRecordDefinition> recordDefinitionMap = loadRecordDefinitionsPermissions(
        jdbcSchema);
      final Map<PathName, RecordStoreSchemaElement> elementsByPath = new TreeMap<>();
      try {
        try (
          final Connection connection = getJdbcConnection()) {
          final DatabaseMetaData databaseMetaData = connection.getMetaData();
          final List<PathName> removedPaths = jdbcSchema.getTypePaths();
          final Map<String, List<String>> idFieldNameMap = loadIdFieldNames(dbSchemaName);
          for (final JdbcRecordDefinition recordDefinition : recordDefinitionMap.values()) {
            final PathName typePath = recordDefinition.getPathName();
            removedPaths.remove(typePath);
            final List<String> idFieldNames = idFieldNameMap.get(typePath);
            if (Property.isEmpty(idFieldNames)) {
              addRowIdFieldDefinition(recordDefinition);
            }
            elementsByPath.put(typePath, recordDefinition);
          }
          try (
            final ResultSet columnsRs = databaseMetaData.getColumns(null, dbSchemaName, "%", "%")) {
            while (columnsRs.next()) {
              final String tableName = columnsRs.getString("TABLE_NAME").toUpperCase();
              final PathName typePath = schemaPath.newChild(tableName);
              final JdbcRecordDefinition recordDefinition = recordDefinitionMap.get(typePath);
              if (recordDefinition != null) {
                final String dbColumnName = columnsRs.getString("COLUMN_NAME");
                final String name = dbColumnName.toUpperCase();
                final int sqlType = columnsRs.getInt("DATA_TYPE");
                final String dataType = columnsRs.getString("TYPE_NAME");
                final int length = columnsRs.getInt("COLUMN_SIZE");
                int scale = columnsRs.getInt("DECIMAL_DIGITS");
                if (columnsRs.wasNull()) {
                  scale = -1;
                }
                final boolean required = !columnsRs.getString("IS_NULLABLE").equals("YES");
                final String description = columnsRs.getString("REMARKS");
                addField(recordDefinition, dbColumnName, name, dataType, sqlType, length, scale,
                  required, description);
>>>>>>> 5c0d800e
              }
              final boolean required = !columnsRs.getString("IS_NULLABLE").equals("YES");
              final String description = columnsRs.getString("REMARKS");
              addField(recordDefinition, dbColumnName, name, dataType, sqlType, length, scale,
                required, description);
            }
          }

<<<<<<< HEAD
          for (final RecordDefinition recordDefinition : recordDefinitionMap.values()) {
            final String typePath = recordDefinition.getPath();
            final List<String> idFieldNames = idFieldNameMap.get(typePath);
            if (!Property.isEmpty(idFieldNames)) {
              ((RecordDefinitionImpl)recordDefinition).setIdFieldNames(idFieldNames);
=======
            for (final RecordDefinitionImpl recordDefinition : recordDefinitionMap.values()) {
              final String typePath = recordDefinition.getPath();
              final List<String> idFieldNames = idFieldNameMap.get(typePath);
              if (!Property.isEmpty(idFieldNames)) {
                recordDefinition.setIdFieldNames(idFieldNames);
              }
>>>>>>> 5c0d800e
            }
          }

        }
<<<<<<< HEAD
      }
    } catch (final Throwable e) {
      throw new IllegalArgumentException("Unable to load metadata for schema " + schemaName, e);
=======
      } catch (final Throwable e) {
        throw new IllegalArgumentException("Unable to load metadata for schema " + dbSchemaName, e);
      }
      return elementsByPath;
>>>>>>> 5c0d800e
    }

    return elementsByPath;
  }

  public void setBatchSize(final int batchSize) {
    this.batchSize = batchSize;
  }

  public void setCodeTables(final List<AbstractCodeTable> codeTables) {
    for (final AbstractCodeTable codeTable : codeTables) {
      addCodeTable(codeTable);
    }
  }

  public void setDataSource(final DataSource dataSource) {
    this.dataSource = dataSource;
  }

  protected void setDbSchemaAndTableName(final PathName typePath, final String dbSchemaName,
    final String dbTableName) {
    this.tableNameMap.put(typePath, dbTableName);
    if (Property.hasValue(dbSchemaName)) {
      this.qualifiedTableNameMap.put(typePath, dbSchemaName + "." + dbTableName);
    } else {
      this.qualifiedTableNameMap.put(typePath, dbTableName);
    }
  }

  public void setExcludeTablePaths(final Collection<String> excludeTablePaths) {
    this.excludeTablePaths = new HashSet<>(excludeTablePaths);
  }

  public void setExcludeTablePaths(final String... excludeTablePaths) {
    setExcludeTablePaths(Arrays.asList(excludeTablePaths));
  }

  public void setExcludeTablePatterns(final String... excludeTablePatterns) {
    this.excludeTablePatterns = new ArrayList<>(Arrays.asList(excludeTablePatterns));
  }

  public void setFlushBetweenTypes(final boolean flushBetweenTypes) {
    this.flushBetweenTypes = flushBetweenTypes;
  }

  public void setPrimaryKeySql(final String primaryKeySql) {
    this.primaryKeySql = primaryKeySql;
  }

  public void setPrimaryKeyTableCondition(final String primaryKeyTableCondition) {
    this.primaryKeyTableCondition = primaryKeyTableCondition;
  }

  protected void setSchemaPermissionsSql(final String scehmaPermissionsSql) {
    this.schemaPermissionsSql = scehmaPermissionsSql;
  }

  public void setSchemaTablePermissionsSql(final String tablePermissionsSql) {
    this.schemaTablePermissionsSql = tablePermissionsSql;
  }

  public void setSqlPrefix(final String sqlPrefix) {
    this.sqlPrefix = sqlPrefix;
  }

  public void setSqlSuffix(final String sqlSuffix) {
    this.sqlSuffix = sqlSuffix;
  }

<<<<<<< HEAD
  public void setTablePermissionsSql(final String tablePermissionsSql) {
    this.tablePermissionsSql = tablePermissionsSql;
  }

  protected void setUsesSchema(final boolean usesSchema) {
    this.usesSchema = usesSchema;
  }

=======
>>>>>>> 5c0d800e
  @Override
  public void updateRecord(final Record record) {
    write(record, null);
  }

  @Override
  public void updateRecords(final Iterable<? extends Record> records) {
    writeAll(records, null);
  }

  protected void write(final Record record, final RecordState state) {
    try (
      Transaction transaction = newTransaction(com.revolsys.transaction.Propagation.REQUIRED)) {
      // It's important to have this in an inner try. Otherwise the exceptions
      // won't get caught on closing the writer and the transaction won't get
      // rolled back.
      try (
        RecordWriter writer = newRecordWriter(true)) {
        write(writer, record, state);
      } catch (final RuntimeException e) {
        transaction.setRollbackOnly();
        throw e;
      } catch (final Error e) {
        transaction.setRollbackOnly();
        throw e;
      }
    }
  }

  protected Record write(final RecordWriter writer, Record record, final RecordState state) {
    if (state == RecordState.NEW) {
      if (record.getState() != state) {
        record = newRecord(record);
      }
    } else if (state != null) {
      record.setState(state);
    }
    writer.write(record);
    return record;
  }

  protected int writeAll(final Iterable<? extends Record> records, final RecordState state) {
    int count = 0;
    try (
      Transaction transaction = newTransaction(Propagation.REQUIRED)) {
      // It's important to have this in an inner try. Otherwise the exceptions
      // won't get caught on closing the writer and the transaction won't get
      // rolled back.
      try (
        final RecordWriter writer = newRecordWriter(true)) {
        for (final Record record : records) {
          write(writer, record, state);
          count++;
        }
      } catch (final RuntimeException e) {
        transaction.setRollbackOnly();
        throw e;
      } catch (final Error e) {
        transaction.setRollbackOnly();
        throw e;
      }
    }
    return count;
  }
}<|MERGE_RESOLUTION|>--- conflicted
+++ resolved
@@ -566,44 +566,6 @@
     return idFieldNames;
   }
 
-<<<<<<< HEAD
-  protected void loadSchemaTablePermissions(final String schemaName,
-    final Map<String, List<String>> tablePermissionsMap,
-    final Map<String, String> tableDescriptionMap) {
-    if (Property.hasValue(this.schemaTablePermissionsSql)) {
-      try (
-        final Connection connection = getJdbcConnection();
-        final PreparedStatement statement = connection
-          .prepareStatement(this.schemaTablePermissionsSql)) {
-        if (this.schemaTablePermissionsSql.indexOf('?') != -1) {
-          statement.setString(1, schemaName);
-        }
-        try (
-          final ResultSet resultSet = statement.executeQuery()) {
-          while (resultSet.next()) {
-            final String dbTableName = resultSet.getString("TABLE_NAME");
-            if (!isExcluded(schemaName, dbTableName)) {
-              final String privilege = resultSet.getString("PRIVILEGE");
-              if ("ALL".equals(privilege)) {
-                Maps.addToList(tablePermissionsMap, dbTableName, "SELECT");
-                Maps.addToList(tablePermissionsMap, dbTableName, "INSERT");
-                Maps.addToList(tablePermissionsMap, dbTableName, "UPDATE");
-                Maps.addToList(tablePermissionsMap, dbTableName, "DELETE");
-              } else {
-                Maps.addToList(tablePermissionsMap, dbTableName, privilege);
-              }
-
-              final String description = resultSet.getString("REMARKS");
-              tableDescriptionMap.put(dbTableName, description);
-            }
-          }
-        }
-      } catch (final Throwable e) {
-        Logs.error(this, "Unable to get schema and table permissions", e);
-      }
-    }
-  }
-=======
   protected Map<PathName, JdbcRecordDefinition> loadRecordDefinitionsPermissions(
     final JdbcRecordStoreSchema schema) {
     final PathName schemaPath = schema.getPathName();
@@ -612,8 +574,11 @@
       final Connection connection = getJdbcConnection();
       final PreparedStatement statement = connection
         .prepareStatement(this.schemaTablePermissionsSql)) {
-      statement.setString(1, dbSchemaName);
+      if (this.schemaTablePermissionsSql.indexOf('?') != -1) {
+        statement.setString(1, dbSchemaName);
+      }
       try (
+
         final ResultSet resultSet = statement.executeQuery()) {
         final Map<PathName, JdbcRecordDefinition> recordDefinitionMap = new TreeMap<>();
         while (resultSet.next()) {
@@ -627,7 +592,6 @@
             if (recordDefinition == null) {
               recordDefinition = newRecordDefinition(schema, pathName, dbTableName);
               recordDefinitionMap.put(pathName, recordDefinition);
->>>>>>> 5c0d800e
 
               tablePermissions = new ArrayList<>();
               recordDefinition.setProperty("permissions", tablePermissions);
@@ -779,84 +743,53 @@
   @Override
   protected Map<PathName, ? extends RecordStoreSchemaElement> refreshSchemaElements(
     final RecordStoreSchema schema) {
-<<<<<<< HEAD
-    final RecordStoreSchema rootSchema = getRootSchema();
-    final PathName schemaPath = schema.getPathName();
-    if (schema == rootSchema) {
+    final JdbcRecordStoreSchema jdbcSchema = (JdbcRecordStoreSchema)schema;
+    final JdbcRecordStoreSchema rootSchema = getRootSchema();
+    final PathName schemaPath = jdbcSchema.getPathName();
+    if (jdbcSchema == rootSchema) {
       if (this.usesSchema) {
         final Map<PathName, RecordStoreSchemaElement> schemas = new TreeMap<>();
         final Set<String> databaseSchemaNames = getDatabaseSchemaNames();
         for (final String dbSchemaName : databaseSchemaNames) {
           final PathName childSchemaPath = schemaPath.newChild(dbSchemaName.toUpperCase());
-          this.schemaNameMap.put(childSchemaPath, dbSchemaName);
           RecordStoreSchema childSchema = schema.getSchema(childSchemaPath);
           if (childSchema == null) {
-            childSchema = new RecordStoreSchema(rootSchema, childSchemaPath);
+            childSchema = new JdbcRecordStoreSchema(rootSchema, childSchemaPath, dbSchemaName);
           } else {
             if (childSchema.isInitialized()) {
               childSchema.refresh();
             }
-=======
-    final JdbcRecordStoreSchema jdbcSchema = (JdbcRecordStoreSchema)schema;
-    final JdbcRecordStoreSchema rootSchema = getRootSchema();
-    final PathName schemaPath = jdbcSchema.getPathName();
-    if (jdbcSchema == rootSchema) {
-      final Map<PathName, RecordStoreSchemaElement> schemas = new TreeMap<>();
-      final Set<String> databaseSchemaNames = getDatabaseSchemaNames();
-      for (final String dbSchemaName : databaseSchemaNames) {
-        final PathName childSchemaPath = schemaPath.newChild(dbSchemaName.toUpperCase());
-        JdbcRecordStoreSchema childSchema = jdbcSchema.getSchema(childSchemaPath);
-        if (childSchema == null) {
-          childSchema = new JdbcRecordStoreSchema(rootSchema, childSchemaPath, dbSchemaName);
-        } else {
-          if (childSchema.isInitialized()) {
-            childSchema.refresh();
->>>>>>> 5c0d800e
           }
           schemas.put(childSchemaPath, childSchema);
         }
         return schemas;
       } else {
-        return refreshSchemaElementsDo(schema, schemaPath);
+        return refreshSchemaElementsDo(jdbcSchema, schemaPath);
       }
     } else {
-<<<<<<< HEAD
-      return refreshSchemaElementsDo(schema, schemaPath);
+      return refreshSchemaElementsDo(jdbcSchema, schemaPath);
     }
   }
 
   protected Map<PathName, ? extends RecordStoreSchemaElement> refreshSchemaElementsDo(
-    final RecordStoreSchema schema, final PathName schemaPath) {
-    final String schemaName = schema.getPath();
-    final String dbSchemaName = getDatabaseSchemaName(schemaPath);
-    final Map<String, String> tableDescriptionMap = new HashMap<>();
-    final Map<String, List<String>> tablePermissionsMap = new TreeMap<>();
-    loadSchemaTablePermissions(dbSchemaName, tablePermissionsMap, tableDescriptionMap);
+    final JdbcRecordStoreSchema schema, final PathName schemaPath) {
+    final String dbSchemaName = schema.getDbName();
+    final Map<PathName, JdbcRecordDefinition> recordDefinitionMap = loadRecordDefinitionsPermissions(
+      schema);
 
     final Map<PathName, RecordStoreSchemaElement> elementsByPath = new TreeMap<>();
-    final Map<PathName, RecordDefinition> recordDefinitionMap = new TreeMap<>();
     try {
       try (
         final Connection connection = getJdbcConnection()) {
         final DatabaseMetaData databaseMetaData = connection.getMetaData();
         final Map<String, List<String>> idFieldNameMap = loadIdFieldNames(dbSchemaName);
-        final Set<String> tableNames = tablePermissionsMap.keySet();
-        for (final String dbTableName : tableNames) {
-          final String tableName = dbTableName.toUpperCase();
-          final PathName typePath = schemaPath.newChild(tableName);
-          setDbSchemaAndTableName(typePath, dbSchemaName, dbTableName);
-          final RecordDefinitionImpl recordDefinition = newRecordDefinition(schema, typePath);
+        for (final JdbcRecordDefinition recordDefinition : recordDefinitionMap.values()) {
+          final PathName typePath = recordDefinition.getPathName();
           final List<String> idFieldNames = idFieldNameMap.get(typePath);
           if (Property.isEmpty(idFieldNames)) {
             addRowIdFieldDefinition(recordDefinition);
 
           }
-          final String description = tableDescriptionMap.get(dbTableName);
-          recordDefinition.setDescription(description);
-          final List<String> permissions = Maps.get(tablePermissionsMap, dbTableName,
-            DEFAULT_PERMISSIONS);
-          recordDefinition.setProperty("permissions", permissions);
-          recordDefinitionMap.put(typePath, recordDefinition);
           elementsByPath.put(typePath, recordDefinition);
         }
         try (
@@ -864,8 +797,7 @@
           while (columnsRs.next()) {
             final String tableName = columnsRs.getString("TABLE_NAME").toUpperCase();
             final PathName typePath = schemaPath.newChild(tableName);
-            final RecordDefinitionImpl recordDefinition = (RecordDefinitionImpl)recordDefinitionMap
-              .get(typePath);
+            final JdbcRecordDefinition recordDefinition = recordDefinitionMap.get(typePath);
             if (recordDefinition != null) {
               final String dbColumnName = columnsRs.getString("COLUMN_NAME");
               final String name = dbColumnName.toUpperCase();
@@ -875,47 +807,6 @@
               int scale = columnsRs.getInt("DECIMAL_DIGITS");
               if (columnsRs.wasNull()) {
                 scale = -1;
-=======
-      final String dbSchemaName = jdbcSchema.getDbName();
-      final Map<PathName, JdbcRecordDefinition> recordDefinitionMap = loadRecordDefinitionsPermissions(
-        jdbcSchema);
-      final Map<PathName, RecordStoreSchemaElement> elementsByPath = new TreeMap<>();
-      try {
-        try (
-          final Connection connection = getJdbcConnection()) {
-          final DatabaseMetaData databaseMetaData = connection.getMetaData();
-          final List<PathName> removedPaths = jdbcSchema.getTypePaths();
-          final Map<String, List<String>> idFieldNameMap = loadIdFieldNames(dbSchemaName);
-          for (final JdbcRecordDefinition recordDefinition : recordDefinitionMap.values()) {
-            final PathName typePath = recordDefinition.getPathName();
-            removedPaths.remove(typePath);
-            final List<String> idFieldNames = idFieldNameMap.get(typePath);
-            if (Property.isEmpty(idFieldNames)) {
-              addRowIdFieldDefinition(recordDefinition);
-            }
-            elementsByPath.put(typePath, recordDefinition);
-          }
-          try (
-            final ResultSet columnsRs = databaseMetaData.getColumns(null, dbSchemaName, "%", "%")) {
-            while (columnsRs.next()) {
-              final String tableName = columnsRs.getString("TABLE_NAME").toUpperCase();
-              final PathName typePath = schemaPath.newChild(tableName);
-              final JdbcRecordDefinition recordDefinition = recordDefinitionMap.get(typePath);
-              if (recordDefinition != null) {
-                final String dbColumnName = columnsRs.getString("COLUMN_NAME");
-                final String name = dbColumnName.toUpperCase();
-                final int sqlType = columnsRs.getInt("DATA_TYPE");
-                final String dataType = columnsRs.getString("TYPE_NAME");
-                final int length = columnsRs.getInt("COLUMN_SIZE");
-                int scale = columnsRs.getInt("DECIMAL_DIGITS");
-                if (columnsRs.wasNull()) {
-                  scale = -1;
-                }
-                final boolean required = !columnsRs.getString("IS_NULLABLE").equals("YES");
-                final String description = columnsRs.getString("REMARKS");
-                addField(recordDefinition, dbColumnName, name, dataType, sqlType, length, scale,
-                  required, description);
->>>>>>> 5c0d800e
               }
               final boolean required = !columnsRs.getString("IS_NULLABLE").equals("YES");
               final String description = columnsRs.getString("REMARKS");
@@ -924,34 +815,18 @@
             }
           }
 
-<<<<<<< HEAD
-          for (final RecordDefinition recordDefinition : recordDefinitionMap.values()) {
+          for (final RecordDefinitionImpl recordDefinition : recordDefinitionMap.values()) {
             final String typePath = recordDefinition.getPath();
             final List<String> idFieldNames = idFieldNameMap.get(typePath);
             if (!Property.isEmpty(idFieldNames)) {
-              ((RecordDefinitionImpl)recordDefinition).setIdFieldNames(idFieldNames);
-=======
-            for (final RecordDefinitionImpl recordDefinition : recordDefinitionMap.values()) {
-              final String typePath = recordDefinition.getPath();
-              final List<String> idFieldNames = idFieldNameMap.get(typePath);
-              if (!Property.isEmpty(idFieldNames)) {
-                recordDefinition.setIdFieldNames(idFieldNames);
-              }
->>>>>>> 5c0d800e
+              recordDefinition.setIdFieldNames(idFieldNames);
             }
           }
 
         }
-<<<<<<< HEAD
       }
     } catch (final Throwable e) {
-      throw new IllegalArgumentException("Unable to load metadata for schema " + schemaName, e);
-=======
-      } catch (final Throwable e) {
-        throw new IllegalArgumentException("Unable to load metadata for schema " + dbSchemaName, e);
-      }
-      return elementsByPath;
->>>>>>> 5c0d800e
+      throw new IllegalArgumentException("Unable to load metadata for schema " + dbSchemaName, e);
     }
 
     return elementsByPath;
@@ -971,16 +846,6 @@
     this.dataSource = dataSource;
   }
 
-  protected void setDbSchemaAndTableName(final PathName typePath, final String dbSchemaName,
-    final String dbTableName) {
-    this.tableNameMap.put(typePath, dbTableName);
-    if (Property.hasValue(dbSchemaName)) {
-      this.qualifiedTableNameMap.put(typePath, dbSchemaName + "." + dbTableName);
-    } else {
-      this.qualifiedTableNameMap.put(typePath, dbTableName);
-    }
-  }
-
   public void setExcludeTablePaths(final Collection<String> excludeTablePaths) {
     this.excludeTablePaths = new HashSet<>(excludeTablePaths);
   }
@@ -1021,17 +886,10 @@
     this.sqlSuffix = sqlSuffix;
   }
 
-<<<<<<< HEAD
-  public void setTablePermissionsSql(final String tablePermissionsSql) {
-    this.tablePermissionsSql = tablePermissionsSql;
-  }
-
   protected void setUsesSchema(final boolean usesSchema) {
     this.usesSchema = usesSchema;
   }
 
-=======
->>>>>>> 5c0d800e
   @Override
   public void updateRecord(final Record record) {
     write(record, null);
