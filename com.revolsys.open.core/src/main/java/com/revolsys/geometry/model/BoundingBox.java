--- conflicted
+++ resolved
@@ -863,10 +863,10 @@
     return getMin(1);
   }
 
-<<<<<<< HEAD
   default double getMinZ() {
     return getMin(2);
-=======
+  }
+
   default int getOutcode(final double x, final double y) {
     int out;
     final double minX = getMinX();
@@ -886,7 +886,6 @@
       out |= OUT_BOTTOM;
     }
     return out;
->>>>>>> aa05b5c5
   }
 
   default Point getRandomPointWithin() {
