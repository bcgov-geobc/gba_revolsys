package com.revolsys.http;

import com.revolsys.net.oauth.BearerToken;
import com.revolsys.record.io.format.json.JsonObject;

public class AzureManagedIdentityBearerToken extends BearerToken {

  public AzureManagedIdentityBearerToken(final JsonObject config, final String resource) {
    super(config, resource);
    final long expiresOn = config.getLong("expires_on");
    final long expireTime = expiresOn * 1000;
    setExpireTime(expireTime);
    final String returnedResource = config.getString("resource");
    setScope(resource, returnedResource);
<<<<<<< HEAD
    System.out.println("DEBUG" + config);
=======
    System.out.println("------------------------");
    System.out.println(config);
    System.out.println("------------------------");
>>>>>>> b2d79d8c
  }

}<|MERGE_RESOLUTION|>--- conflicted
+++ resolved
@@ -12,13 +12,9 @@
     setExpireTime(expireTime);
     final String returnedResource = config.getString("resource");
     setScope(resource, returnedResource);
-<<<<<<< HEAD
-    System.out.println("DEBUG" + config);
-=======
     System.out.println("------------------------");
     System.out.println(config);
     System.out.println("------------------------");
->>>>>>> b2d79d8c
   }
 
 }