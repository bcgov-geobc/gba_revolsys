--- conflicted
+++ resolved
@@ -69,17 +69,15 @@
 
   private final JsonStringEncodingWriter encodingOut;
 
-<<<<<<< HEAD
   private boolean closeTargetWriter = true;
 
   private boolean indented = false;
 
   private final boolean newlined = false;
-=======
+
   public JsonWriter(final OutputStream out, final boolean indent) {
     this(new OutputStreamWriter(out), indent);
   }
->>>>>>> c29ca867
 
   public JsonWriter(final Writer out) {
     this(out, true);
@@ -455,7 +453,6 @@
     endObject();
   }
 
-<<<<<<< HEAD
   public <K, V> void writeMap(final Map<K, V> values) {
     startObject();
     if (values != null) {
@@ -467,11 +464,11 @@
       }
     }
     endObject();
-=======
+  }
+
   public void writeNull() throws IOException {
     valuePre();
     this.out.write("null");
->>>>>>> c29ca867
   }
 
   public void writeRecord(final Record record) {
