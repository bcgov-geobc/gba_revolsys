package com.revolsys.swing.map.layer.record;

import org.jeometry.common.data.identifier.Identifier;

import com.revolsys.util.Uuid;
import com.revolsys.util.UuidBuilder;
import com.revolsys.util.UuidNamespace;

public class NoIdProxyLayerRecord extends AbstractProxyLayerRecord {
<<<<<<< HEAD
  private final UuidNamespace NO_ID_NAMESPACE = Uuid.sha1("57c76224-cc55-43bc-87c3-a2415aef3052");
=======
  private static final UuidNamespace NO_ID_NAMESPACE = Uuid
    .sha1("57c76224-cc55-43bc-87c3-a2415aef3052");
>>>>>>> 5d806dd0

  private final Identifier identifier;

  private final LayerRecord record;

  public NoIdProxyLayerRecord(final RecordStoreLayer layer, final LayerRecord record) {
    super(layer);
    this.record = record;
<<<<<<< HEAD
    final UuidBuilder uuidBuilder = this.NO_ID_NAMESPACE.builder();
=======
    final UuidBuilder uuidBuilder = NO_ID_NAMESPACE.builder();
>>>>>>> 5d806dd0
    for (final String fieldName : record.getFieldNames()) {
      final Object value = record.getValue(fieldName);
      if (value != null) {
        uuidBuilder.append(fieldName);
        uuidBuilder.append(value);
      }
    }
    this.identifier = uuidBuilder.newStringIdentifier();
    addProxiedRecord(record);
  }

  @Override
  public Identifier getIdentifier() {
    return this.identifier;
  }

  @Override
  protected LayerRecord getRecordProxied() {
    return this.record;
  }

  @Override
  public int hashCode() {
    return this.identifier.hashCode();
  }
}<|MERGE_RESOLUTION|>--- conflicted
+++ resolved
@@ -7,12 +7,8 @@
 import com.revolsys.util.UuidNamespace;
 
 public class NoIdProxyLayerRecord extends AbstractProxyLayerRecord {
-<<<<<<< HEAD
-  private final UuidNamespace NO_ID_NAMESPACE = Uuid.sha1("57c76224-cc55-43bc-87c3-a2415aef3052");
-=======
   private static final UuidNamespace NO_ID_NAMESPACE = Uuid
     .sha1("57c76224-cc55-43bc-87c3-a2415aef3052");
->>>>>>> 5d806dd0
 
   private final Identifier identifier;
 
@@ -21,11 +17,7 @@
   public NoIdProxyLayerRecord(final RecordStoreLayer layer, final LayerRecord record) {
     super(layer);
     this.record = record;
-<<<<<<< HEAD
-    final UuidBuilder uuidBuilder = this.NO_ID_NAMESPACE.builder();
-=======
     final UuidBuilder uuidBuilder = NO_ID_NAMESPACE.builder();
->>>>>>> 5d806dd0
     for (final String fieldName : record.getFieldNames()) {
       final Object value = record.getValue(fieldName);
       if (value != null) {
