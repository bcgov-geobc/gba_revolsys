package com.revolsys.swing;

import com.revolsys.elevation.tin.TriangulatedIrregularNetworkReaderFactory;
import com.revolsys.io.IoFactory;
import com.revolsys.io.map.MapObjectFactoryRegistry;
import com.revolsys.raster.GeoreferencedImageReadFactory;
import com.revolsys.record.io.RecordReaderFactory;
import com.revolsys.swing.action.enablecheck.EnableCheck;
import com.revolsys.swing.map.layer.AbstractLayer;
import com.revolsys.swing.map.layer.BaseMapLayerGroup;
import com.revolsys.swing.map.layer.LayerGroupImpl;
import com.revolsys.swing.map.layer.arcgisrest.ArcGisRestServer;
import com.revolsys.swing.map.layer.bing.Bing;
import com.revolsys.swing.map.layer.elevation.gridded.GriddedElevationModelLayer;
import com.revolsys.swing.map.layer.elevation.tin.TriangulatedIrregularNetworkLayer;
import com.revolsys.swing.map.layer.grid.GridLayer;
import com.revolsys.swing.map.layer.grid.GridLayerRenderer;
import com.revolsys.swing.map.layer.mapguide.MapGuideWebServer;
import com.revolsys.swing.map.layer.ogc.wms.OgcWms;
import com.revolsys.swing.map.layer.ogc.wmts.OgcWmts;
import com.revolsys.swing.map.layer.openstreetmap.OpenStreetMapLayer;
import com.revolsys.swing.map.layer.pointcloud.PointCloudLayer;
import com.revolsys.swing.map.layer.raster.GeoreferencedImageLayer;
import com.revolsys.swing.map.layer.record.FileRecordLayer;
import com.revolsys.swing.map.layer.record.RecordStoreLayer;
import com.revolsys.swing.map.layer.record.ScratchRecordLayer;
import com.revolsys.swing.map.layer.record.renderer.FilterMultipleRenderer;
import com.revolsys.swing.map.layer.record.renderer.GeometryStyleRecordLayerRenderer;
import com.revolsys.swing.map.layer.record.renderer.MarkerStyleRenderer;
import com.revolsys.swing.map.layer.record.renderer.MultipleRecordRenderer;
import com.revolsys.swing.map.layer.record.renderer.ScaleMultipleRenderer;
import com.revolsys.swing.map.layer.record.renderer.TextStyleRenderer;
import com.revolsys.swing.map.layer.record.style.marker.MarkerLibrary;
import com.revolsys.swing.map.layer.record.style.marker.TextMarker;
import com.revolsys.swing.map.layer.webmercatortilecache.WebMercatorTileCache;
import com.revolsys.swing.menu.MenuFactory;
import com.revolsys.swing.tree.TreeNodes;
import com.revolsys.swing.tree.node.file.PathTreeNode;
import com.revolsys.util.ServiceInitializer;

public class RsSwingServiceInitializer implements ServiceInitializer {

  public static EnableCheck enableCheck(final Class<? extends IoFactory> factoryClass) {
    return TreeNodes.enableCheck((final PathTreeNode node) -> node.isReadable(factoryClass));
  }

  private static void markers() {
    MapObjectFactoryRegistry.newFactory("markerText", "Marker Font and Text", TextMarker::new);
  }

  @Override
  public void initializeService() {

    MarkerLibrary.factoryInit();
    markers();
    layerRenderers();
    MenuFactory.addMenuInitializer(() -> {
      AbstractLayer.initializeMenu();
      GriddedElevationModelLayer.initializeMenu();
    });
    layers();
    GriddedElevationModelLayer.factoryInit();
    PointCloudLayer.factoryInit();
  }

  private void layerRenderers() {
    MapObjectFactoryRegistry.newFactory("geometryStyle", GeometryStyleRecordLayerRenderer::new);
    MapObjectFactoryRegistry.newFactory("textStyle", TextStyleRenderer::new);
    MapObjectFactoryRegistry.newFactory("markerStyle", MarkerStyleRenderer::new);
    MapObjectFactoryRegistry.newFactory("multipleStyle", MultipleRecordRenderer::new);
    MapObjectFactoryRegistry.newFactory("scaleStyle", ScaleMultipleRenderer::new);
    MapObjectFactoryRegistry.newFactory("filterStyle", FilterMultipleRenderer::new);
    MapObjectFactoryRegistry.newFactory("gridLayerRenderer", GridLayerRenderer::new);
  }

  private void layers() {
    MapObjectFactoryRegistry.newFactory("layerGroup", "Layer Group", LayerGroupImpl::newLayer);

    MapObjectFactoryRegistry.newFactory("baseMapLayerGroup", "Base Map Layer Group",
      BaseMapLayerGroup::newLayer);

    MapObjectFactoryRegistry.newFactory("scratchRecordLayer", "File", ScratchRecordLayer::newLayer);

    MapObjectFactoryRegistry.newFactory("recordFileLayer", "File", FileRecordLayer::newLayer);

    MapObjectFactoryRegistry.newFactory("recordStoreLayer", "Record Store Layer",
      RecordStoreLayer::new);

    // MapObjectFactoryRegistry.newFactory("openStreetMapVectorApi", "Open
    // Street Map (Vector API)",
    // OpenStreetMapApiLayer::newLayer);

    MapObjectFactoryRegistry.newFactory("gridLayer", "Grid Layer", GridLayer::newLayer);

    MapObjectFactoryRegistry.newFactory("geoReferencedImageLayer", "Geo-referenced Image Layer",
      GeoreferencedImageLayer::newLayer);

    MapObjectFactoryRegistry.newFactory("triangulatedIrregularNetworkLayer",
      "Triangulated Irregular Network Layer", TriangulatedIrregularNetworkLayer::new);

    PathTreeNode.MENU.addInitializer((menu) -> {
      AbstractLayer.menuItemPathAddLayer(menu, "record", "Add Record Layer", "map",
        RecordReaderFactory.class);
<<<<<<< HEAD

      AbstractLayer.menuItemPathAddLayer(menu, "image", "Add Image Layer", "picture",
        GeoreferencedImageReadFactory.class);

=======

      AbstractLayer.menuItemPathAddLayer(menu, "image", "Add Image Layer", "picture",
        GeoreferencedImageReadFactory.class);

>>>>>>> 5d806dd0
      AbstractLayer.menuItemPathAddLayer(menu, "tin", "Add TIN Layer", "tin",
        TriangulatedIrregularNetworkReaderFactory.class);
    });
    ArcGisRestServer.factoryInit();

    Bing.factoryInit();

    MapGuideWebServer.factoryInit();

    OgcWms.factoryInit();

    OgcWmts.factoryInit();

    MapObjectFactoryRegistry.newFactory("openStreetMap", "Open Street Map Tiles",
      OpenStreetMapLayer::new);

    WebMercatorTileCache.factoryInit();
  }

  @Override
  public int priority() {
    return 100;
  }

}<|MERGE_RESOLUTION|>--- conflicted
+++ resolved
@@ -101,17 +101,10 @@
     PathTreeNode.MENU.addInitializer((menu) -> {
       AbstractLayer.menuItemPathAddLayer(menu, "record", "Add Record Layer", "map",
         RecordReaderFactory.class);
-<<<<<<< HEAD
 
       AbstractLayer.menuItemPathAddLayer(menu, "image", "Add Image Layer", "picture",
         GeoreferencedImageReadFactory.class);
 
-=======
-
-      AbstractLayer.menuItemPathAddLayer(menu, "image", "Add Image Layer", "picture",
-        GeoreferencedImageReadFactory.class);
-
->>>>>>> 5d806dd0
       AbstractLayer.menuItemPathAddLayer(menu, "tin", "Add TIN Layer", "tin",
         TriangulatedIrregularNetworkReaderFactory.class);
     });
