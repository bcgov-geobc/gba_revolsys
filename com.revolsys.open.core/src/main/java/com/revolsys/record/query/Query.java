--- conflicted
+++ resolved
@@ -9,6 +9,7 @@
 import java.util.List;
 import java.util.Map;
 import java.util.Map.Entry;
+import java.util.function.BiFunction;
 import java.util.function.Consumer;
 import java.util.function.Predicate;
 
@@ -30,7 +31,6 @@
 import com.revolsys.util.CancellableProxy;
 import com.revolsys.util.Property;
 import com.revolsys.util.count.LabelCountMap;
-import com.revolsys.util.function.Function2;
 
 public class Query extends BaseObjectWithProperties implements Cloneable, CancellableProxy {
   private static void addFilter(final Query query, final RecordDefinition recordDefinition,
@@ -72,9 +72,6 @@
     return query;
   }
 
-<<<<<<< HEAD
-  public static Query equal(final RecordDefinitionProxy recordDefinition, final String name,
-=======
   public static Query equal(final FieldDefinition field, final Object value) {
     final RecordDefinition recordDefinition = field.getRecordDefinition();
     final Query query = new Query(recordDefinition);
@@ -84,8 +81,7 @@
     return query;
   }
 
-  public static Query equal(final RecordDefinition recordDefinition, final String name,
->>>>>>> 5c0d800e
+  public static Query equal(final RecordDefinitionProxy recordDefinition, final String name,
     final Object value) {
     final FieldDefinition fieldDefinition = recordDefinition.getFieldDefinition(name);
     if (fieldDefinition == null) {
@@ -139,7 +135,8 @@
     return query;
   }
 
-  public static Query where(final Function2<FieldDefinition, Object, BinaryCondition> whereFunction,
+  public static Query where(
+    final BiFunction<FieldDefinition, Object, BinaryCondition> whereFunction,
     final FieldDefinition field, final Object value) {
     final RecordDefinition recordDefinition = field.getRecordDefinition();
     final Query query = new Query(recordDefinition);
@@ -457,16 +454,12 @@
     return this;
   }
 
-<<<<<<< HEAD
-  public Query setOrderBy(final Map<String, Boolean> orderBy) {
-=======
   public Query setOrderBy(final CharSequence field) {
     this.orderBy.clear();
     return addOrderBy(field);
   }
 
   public Query setOrderBy(final Map<? extends CharSequence, Boolean> orderBy) {
->>>>>>> 5c0d800e
     if (orderBy != this.orderBy) {
       this.orderBy.clear();
       if (orderBy != null) {
@@ -481,11 +474,7 @@
     return this;
   }
 
-<<<<<<< HEAD
-  public Query setOrderByFieldNames(final List<String> orderBy) {
-=======
   public Query setOrderByFieldNames(final List<? extends CharSequence> orderBy) {
->>>>>>> 5c0d800e
     this.orderBy.clear();
     for (final CharSequence field : orderBy) {
       addOrderBy(field);
