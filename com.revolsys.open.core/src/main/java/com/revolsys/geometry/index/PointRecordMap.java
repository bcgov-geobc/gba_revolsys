--- conflicted
+++ resolved
@@ -69,21 +69,6 @@
    * @param pointObjects The map of point objects.
    * @param record The object to add.
    */
-<<<<<<< HEAD
-  public void addRecord(final Record record) {
-    final Point key = getKey(record);
-    final List<Record> records = getOrCreateRecords(key);
-    records.add(record);
-    if (this.comparator != null) {
-      Collections.sort(records, this.comparator);
-    }
-    this.size++;
-  }
-
-  public void addAll(final Iterable<? extends Record> records) {
-    for (final Record record : records) {
-      addRecord(record);
-=======
   public boolean addRecord(final Record record) {
     final Point key = getKey(record);
     final List<Record> records = getOrCreateRecords(key);
@@ -95,7 +80,6 @@
       return true;
     } else {
       return false;
->>>>>>> 2ac5bc69
     }
   }
 
