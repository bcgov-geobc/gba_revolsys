--- conflicted
+++ resolved
@@ -47,18 +47,13 @@
     this.valueFieldLength = data.valueFieldLength;
   }
 
-<<<<<<< HEAD
   // puts all different permutations of lookup keys in the entry cache
   // including id; normalized value, lowercase/uppercase values.
   // The getEntry method looks up by what was placed in this cache (so
   // you can lookup by id or values)
-  protected synchronized CodeTableEntry addEntry(final Identifier id, final Object value) {
-    synchronized (this.identifiers) {
-=======
   protected CodeTableEntry addEntry(final Identifier id, final Object value) {
     this.lock.lock();
     try {
->>>>>>> a1a1afc4
       if (id instanceof Number) {
         final long longValue = ((Number)id).longValue();
         this.maxId.updateAndGet(oldId -> Math.max(oldId, longValue));
