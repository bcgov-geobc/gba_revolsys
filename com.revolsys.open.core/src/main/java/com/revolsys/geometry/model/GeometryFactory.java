--- conflicted
+++ resolved
@@ -1909,10 +1909,6 @@
     return new LineStringDoubleBuilder(this);
   }
 
-<<<<<<< HEAD
-  public LineStringDoubleBuilder newLineStringBuilder(final int vertexCapacity) {
-    return new LineStringDoubleBuilder(this, vertexCapacity);
-=======
   private LineStringDoubleBuilder newLineStringBuilder(final Collection<?> points) {
     final LineStringDoubleBuilder lineBuilder = new LineStringDoubleBuilder(this, points.size());
     for (final Object object : points) {
@@ -1937,7 +1933,10 @@
       }
     }
     return lineBuilder;
->>>>>>> 30c4a9ea
+  }
+
+  public LineStringDoubleBuilder newLineStringBuilder(final int vertexCapacity) {
+    return new LineStringDoubleBuilder(this, vertexCapacity);
   }
 
   /**
